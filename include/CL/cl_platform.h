/**********************************************************************************
 * Copyright (c) 2008-2010 The Khronos Group Inc.
 *
 * Permission is hereby granted, free of charge, to any person obtaining a
 * copy of this software and/or associated documentation files (the
 * "Materials"), to deal in the Materials without restriction, including
 * without limitation the rights to use, copy, modify, merge, publish,
 * distribute, sublicense, and/or sell copies of the Materials, and to
 * permit persons to whom the Materials are furnished to do so, subject to
 * the following conditions:
 *
 * The above copyright notice and this permission notice shall be included
 * in all copies or substantial portions of the Materials.
 *
 * THE MATERIALS ARE PROVIDED "AS IS", WITHOUT WARRANTY OF ANY KIND,
 * EXPRESS OR IMPLIED, INCLUDING BUT NOT LIMITED TO THE WARRANTIES OF
 * MERCHANTABILITY, FITNESS FOR A PARTICULAR PURPOSE AND NONINFRINGEMENT.
 * IN NO EVENT SHALL THE AUTHORS OR COPYRIGHT HOLDERS BE LIABLE FOR ANY
 * CLAIM, DAMAGES OR OTHER LIABILITY, WHETHER IN AN ACTION OF CONTRACT,
 * TORT OR OTHERWISE, ARISING FROM, OUT OF OR IN CONNECTION WITH THE
 * MATERIALS OR THE USE OR OTHER DEALINGS IN THE MATERIALS.
 **********************************************************************************/

/* $Revision: 11803 $ on $Date: 2010-06-25 10:02:12 -0700 (Fri, 25 Jun 2010) $ */

#ifndef __CL_PLATFORM_H
#define __CL_PLATFORM_H

#ifdef __APPLE__
    /* Contains #defines for AVAILABLE_MAC_OS_X_VERSION_10_6_AND_LATER below */
    #include <AvailabilityMacros.h>
#endif

#ifdef __cplusplus
extern "C" {
#endif

#if defined(_WIN32)
    #define CL_API_ENTRY
    #define CL_API_CALL     __stdcall
    #define CL_CALLBACK     __stdcall
#else
    #define CL_API_ENTRY
    #define CL_API_CALL
    #define CL_CALLBACK
#endif

#ifdef __APPLE__
<<<<<<< HEAD
    #define CL_EXTENSION_WEAK_LINK                  __attribute__((weak_import))       
    #define CL_API_SUFFIX__VERSION_1_0              AVAILABLE_MAC_OS_X_VERSION_10_6_AND_LATER
    #define CL_EXT_SUFFIX__VERSION_1_0              CL_EXTENSION_WEAK_LINK AVAILABLE_MAC_OS_X_VERSION_10_6_AND_LATER
    #define CL_API_SUFFIX__VERSION_1_1              AVAILABLE_MAC_OS_X_VERSION_10_6_AND_LATER
    #define CL_EXT_SUFFIX__VERSION_1_1              CL_EXTENSION_WEAK_LINK AVAILABLE_MAC_OS_X_VERSION_10_6_AND_LATER
    #define CL_EXT_SUFFIX__VERSION_1_0_DEPRECATED   __attribute__((deprecated)) CL_EXTENSION_WEAK_LINK AVAILABLE_MAC_OS_X_VERSION_10_6_AND_LATER
    #define CL_API_SUFFIX__VERSION_1_2              AVAILABLE_MAC_OS_X_VERSION_10_6_AND_LATER
    #define CL_EXT_SUFFIX__VERSION_1_2              CL_EXTENSION_WEAK_LINK AVAILABLE_MAC_OS_X_VERSION_10_6_AND_LATER
    #define CL_EXT_SUFFIX__VERSION_1_1_DEPRECATED   __attribute__((deprecated)) CL_EXTENSION_WEAK_LINK AVAILABLE_MAC_OS_X_VERSION_10_6_AND_LATER
=======
    #define CL_EXTENSION_WEAK_LINK                  __attribute__((weak_import))
    #define CL_EXTENSION_DEPRECATED                 __attribute__((deprecated))

    #define CL_API_SUFFIX__VERSION_1_0              
    #define CL_EXT_SUFFIX__VERSION_1_0              CL_EXTENSION_WEAK_LINK
    #define CL_API_SUFFIX__VERSION_1_1              CL_EXTENSION_WEAK_LINK
    #define CL_EXT_SUFFIX__VERSION_1_1              CL_EXTENSION_WEAK_LINK
    #define CL_EXT_SUFFIX__VERSION_1_0_DEPRECATED   CL_EXTENSION_WEAK_LINK CL_EXTENSION_DEPRECATED
    #define CL_API_SUFFIX__VERSION_1_2              
    #define CL_EXT_SUFFIX__VERSION_1_2              CL_EXTENSION_WEAK_LINK
    #define CL_EXT_SUFFIX__VERSION_1_1_DEPRECATED   CL_EXTENSION_WEAK_LINK CL_EXTENSION_DEPRECATED
>>>>>>> 2483df57
#else
    #define CL_EXTENSION_WEAK_LINK                         
    #define CL_API_SUFFIX__VERSION_1_0
    #define CL_EXT_SUFFIX__VERSION_1_0
    #define CL_API_SUFFIX__VERSION_1_1
    #define CL_EXT_SUFFIX__VERSION_1_1
    #define CL_EXT_SUFFIX__VERSION_1_0_DEPRECATED __attribute__((deprecated))
    #define CL_API_SUFFIX__VERSION_1_2
    #define CL_EXT_SUFFIX__VERSION_1_2
    #define CL_EXT_SUFFIX__VERSION_1_1_DEPRECATED __attribute__((deprecated))
#endif

#if (defined (_WIN32) && defined(_MSC_VER))

/* scalar types  */
typedef signed   __int8         cl_char;
typedef unsigned __int8         cl_uchar;
typedef signed   __int16        cl_short;
typedef unsigned __int16        cl_ushort;
typedef signed   __int32        cl_int;
typedef unsigned __int32        cl_uint;
typedef signed   __int64        cl_long;
typedef unsigned __int64        cl_ulong;

typedef unsigned __int16        cl_half;
typedef float                   cl_float;
typedef double                  cl_double;

/* Macro names and corresponding values defined by OpenCL */
#define CL_CHAR_BIT         8
#define CL_SCHAR_MAX        127
#define CL_SCHAR_MIN        (-127-1)
#define CL_CHAR_MAX         CL_SCHAR_MAX
#define CL_CHAR_MIN         CL_SCHAR_MIN
#define CL_UCHAR_MAX        255
#define CL_SHRT_MAX         32767
#define CL_SHRT_MIN         (-32767-1)
#define CL_USHRT_MAX        65535
#define CL_INT_MAX          2147483647
#define CL_INT_MIN          (-2147483647-1)
#define CL_UINT_MAX         0xffffffffU
#define CL_LONG_MAX         ((cl_long) 0x7FFFFFFFFFFFFFFFLL)
#define CL_LONG_MIN         ((cl_long) -0x7FFFFFFFFFFFFFFFLL - 1LL)
#define CL_ULONG_MAX        ((cl_ulong) 0xFFFFFFFFFFFFFFFFULL)

#define CL_FLT_DIG          6
#define CL_FLT_MANT_DIG     24
#define CL_FLT_MAX_10_EXP   +38
#define CL_FLT_MAX_EXP      +128
#define CL_FLT_MIN_10_EXP   -37
#define CL_FLT_MIN_EXP      -125
#define CL_FLT_RADIX        2
#define CL_FLT_MAX          340282346638528859811704183484516925440.0f
#define CL_FLT_MIN          1.175494350822287507969e-38f
#define CL_FLT_EPSILON      0x1.0p-23f

#define CL_DBL_DIG          15
#define CL_DBL_MANT_DIG     53
#define CL_DBL_MAX_10_EXP   +308
#define CL_DBL_MAX_EXP      +1024
#define CL_DBL_MIN_10_EXP   -307
#define CL_DBL_MIN_EXP      -1021
#define CL_DBL_RADIX        2
#define CL_DBL_MAX          179769313486231570814527423731704356798070567525844996598917476803157260780028538760589558632766878171540458953514382464234321326889464182768467546703537516986049910576551282076245490090389328944075868508455133942304583236903222948165808559332123348274797826204144723168738177180919299881250404026184124858368.0
#define CL_DBL_MIN          2.225073858507201383090e-308
#define CL_DBL_EPSILON      2.220446049250313080847e-16

#define  CL_M_E             2.718281828459045090796
#define  CL_M_LOG2E         1.442695040888963387005
#define  CL_M_LOG10E        0.434294481903251816668
#define  CL_M_LN2           0.693147180559945286227
#define  CL_M_LN10          2.302585092994045901094
#define  CL_M_PI            3.141592653589793115998
#define  CL_M_PI_2          1.570796326794896557999
#define  CL_M_PI_4          0.785398163397448278999
#define  CL_M_1_PI          0.318309886183790691216
#define  CL_M_2_PI          0.636619772367581382433
#define  CL_M_2_SQRTPI      1.128379167095512558561
#define  CL_M_SQRT2         1.414213562373095145475
#define  CL_M_SQRT1_2       0.707106781186547572737

#define  CL_M_E_F           2.71828174591064f
#define  CL_M_LOG2E_F       1.44269502162933f
#define  CL_M_LOG10E_F      0.43429449200630f
#define  CL_M_LN2_F         0.69314718246460f
#define  CL_M_LN10_F        2.30258512496948f
#define  CL_M_PI_F          3.14159274101257f
#define  CL_M_PI_2_F        1.57079637050629f
#define  CL_M_PI_4_F        0.78539818525314f
#define  CL_M_1_PI_F        0.31830987334251f
#define  CL_M_2_PI_F        0.63661974668503f
#define  CL_M_2_SQRTPI_F    1.12837922573090f
#define  CL_M_SQRT2_F       1.41421353816986f
#define  CL_M_SQRT1_2_F     0.70710676908493f

#define CL_NAN              (CL_INFINITY - CL_INFINITY)
#define CL_HUGE_VALF        ((cl_float) 1e50)
#define CL_HUGE_VAL         ((cl_double) 1e500)
#define CL_MAXFLOAT         CL_FLT_MAX
#define CL_INFINITY         CL_HUGE_VALF

#else

#include <stdint.h>

/* scalar types  */
typedef int8_t          cl_char;
typedef uint8_t         cl_uchar;
typedef int16_t         cl_short    __attribute__((aligned(2)));
typedef uint16_t        cl_ushort   __attribute__((aligned(2)));
typedef int32_t         cl_int      __attribute__((aligned(4)));
typedef uint32_t        cl_uint     __attribute__((aligned(4)));
typedef int64_t         cl_long     __attribute__((aligned(8)));
typedef uint64_t        cl_ulong    __attribute__((aligned(8)));

typedef uint16_t        cl_half     __attribute__((aligned(2)));
typedef float           cl_float    __attribute__((aligned(4)));
typedef double          cl_double   __attribute__((aligned(8)));

/* Macro names and corresponding values defined by OpenCL */
#define CL_CHAR_BIT         8
#define CL_SCHAR_MAX        127
#define CL_SCHAR_MIN        (-127-1)
#define CL_CHAR_MAX         CL_SCHAR_MAX
#define CL_CHAR_MIN         CL_SCHAR_MIN
#define CL_UCHAR_MAX        255
#define CL_SHRT_MAX         32767
#define CL_SHRT_MIN         (-32767-1)
#define CL_USHRT_MAX        65535
#define CL_INT_MAX          2147483647
#define CL_INT_MIN          (-2147483647-1)
#define CL_UINT_MAX         0xffffffffU
#define CL_LONG_MAX         ((cl_long) 0x7FFFFFFFFFFFFFFFLL)
#define CL_LONG_MIN         ((cl_long) -0x7FFFFFFFFFFFFFFFLL - 1LL)
#define CL_ULONG_MAX        ((cl_ulong) 0xFFFFFFFFFFFFFFFFULL)

#define CL_FLT_DIG          6
#define CL_FLT_MANT_DIG     24
#define CL_FLT_MAX_10_EXP   +38
#define CL_FLT_MAX_EXP      +128
#define CL_FLT_MIN_10_EXP   -37
#define CL_FLT_MIN_EXP      -125
#define CL_FLT_RADIX        2
#define CL_FLT_MAX          0x1.fffffep127f
#define CL_FLT_MIN          0x1.0p-126f
#define CL_FLT_EPSILON      0x1.0p-23f

#define CL_DBL_DIG          15
#define CL_DBL_MANT_DIG     53
#define CL_DBL_MAX_10_EXP   +308
#define CL_DBL_MAX_EXP      +1024
#define CL_DBL_MIN_10_EXP   -307
#define CL_DBL_MIN_EXP      -1021
#define CL_DBL_RADIX        2
#define CL_DBL_MAX          0x1.fffffffffffffp1023
#define CL_DBL_MIN          0x1.0p-1022
#define CL_DBL_EPSILON      0x1.0p-52

#define  CL_M_E             2.718281828459045090796
#define  CL_M_LOG2E         1.442695040888963387005
#define  CL_M_LOG10E        0.434294481903251816668
#define  CL_M_LN2           0.693147180559945286227
#define  CL_M_LN10          2.302585092994045901094
#define  CL_M_PI            3.141592653589793115998
#define  CL_M_PI_2          1.570796326794896557999
#define  CL_M_PI_4          0.785398163397448278999
#define  CL_M_1_PI          0.318309886183790691216
#define  CL_M_2_PI          0.636619772367581382433
#define  CL_M_2_SQRTPI      1.128379167095512558561
#define  CL_M_SQRT2         1.414213562373095145475
#define  CL_M_SQRT1_2       0.707106781186547572737

#define  CL_M_E_F           2.71828174591064f
#define  CL_M_LOG2E_F       1.44269502162933f
#define  CL_M_LOG10E_F      0.43429449200630f
#define  CL_M_LN2_F         0.69314718246460f
#define  CL_M_LN10_F        2.30258512496948f
#define  CL_M_PI_F          3.14159274101257f
#define  CL_M_PI_2_F        1.57079637050629f
#define  CL_M_PI_4_F        0.78539818525314f
#define  CL_M_1_PI_F        0.31830987334251f
#define  CL_M_2_PI_F        0.63661974668503f
#define  CL_M_2_SQRTPI_F    1.12837922573090f
#define  CL_M_SQRT2_F       1.41421353816986f
#define  CL_M_SQRT1_2_F     0.70710676908493f

#if defined( __GNUC__ )
   #define CL_HUGE_VALF     __builtin_huge_valf()
   #define CL_HUGE_VAL      __builtin_huge_val()
   #define CL_NAN           __builtin_nanf( "" )
#else
   #define CL_HUGE_VALF     ((cl_float) 1e50)
   #define CL_HUGE_VAL      ((cl_double) 1e500)
   float nanf( const char * );
   #define CL_NAN           nanf( "" )  
#endif
#define CL_MAXFLOAT         CL_FLT_MAX
#define CL_INFINITY         CL_HUGE_VALF

#endif

#include <stddef.h>

/* Mirror types to GL types. Mirror types allow us to avoid deciding which headers to load based on whether we are using GL or GLES here. */
typedef unsigned int cl_GLuint;
typedef int          cl_GLint;
typedef unsigned int cl_GLenum;

/*
 * Vector types 
 *
 *  Note:   OpenCL requires that all types be naturally aligned. 
 *          This means that vector types must be naturally aligned.
 *          For example, a vector of four floats must be aligned to
 *          a 16 byte boundary (calculated as 4 * the natural 4-byte 
 *          alignment of the float).  The alignment qualifiers here
 *          will only function properly if your compiler supports them
 *          and if you don't actively work to defeat them.  For example,
 *          in order for a cl_float4 to be 16 byte aligned in a struct,
 *          the start of the struct must itself be 16-byte aligned. 
 *
 *          Maintaining proper alignment is the user's responsibility.
 */

/* Define basic vector types */
#if defined( __VEC__ )
   #include <altivec.h>   /* may be omitted depending on compiler. AltiVec spec provides no way to detect whether the header is required. */
   typedef vector unsigned char     __cl_uchar16;
   typedef vector signed char       __cl_char16;
   typedef vector unsigned short    __cl_ushort8;
   typedef vector signed short      __cl_short8;
   typedef vector unsigned int      __cl_uint4;
   typedef vector signed int        __cl_int4;
   typedef vector float             __cl_float4;
   #define  __CL_UCHAR16__  1
   #define  __CL_CHAR16__   1
   #define  __CL_USHORT8__  1
   #define  __CL_SHORT8__   1
   #define  __CL_UINT4__    1
   #define  __CL_INT4__     1
   #define  __CL_FLOAT4__   1
#endif

#if defined( __SSE__ )
    #if defined( __MINGW64__ )
        #include <intrin.h>
    #else
        #include <xmmintrin.h>
    #endif
    #if defined( __GNUC__ )
        typedef float __cl_float4   __attribute__((vector_size(16)));
    #else
        typedef __m128 __cl_float4;
    #endif
    #define __CL_FLOAT4__   1
#endif

#if defined( __SSE2__ )
    #if defined( __MINGW64__ )
        #include <intrin.h>
    #else
        #include <emmintrin.h>
    #endif
    #if defined( __GNUC__ )
        typedef cl_uchar    __cl_uchar16    __attribute__((vector_size(16)));
        typedef cl_char     __cl_char16     __attribute__((vector_size(16)));
        typedef cl_ushort   __cl_ushort8    __attribute__((vector_size(16)));
        typedef cl_short    __cl_short8     __attribute__((vector_size(16)));
        typedef cl_uint     __cl_uint4      __attribute__((vector_size(16)));
        typedef cl_int      __cl_int4       __attribute__((vector_size(16)));
        typedef cl_ulong    __cl_ulong2     __attribute__((vector_size(16)));
        typedef cl_long     __cl_long2      __attribute__((vector_size(16)));
        typedef cl_double   __cl_double2    __attribute__((vector_size(16)));
    #else
        typedef __m128i __cl_uchar16;
        typedef __m128i __cl_char16;
        typedef __m128i __cl_ushort8;
        typedef __m128i __cl_short8;
        typedef __m128i __cl_uint4;
        typedef __m128i __cl_int4;
        typedef __m128i __cl_ulong2;
        typedef __m128i __cl_long2;
        typedef __m128d __cl_double2;
    #endif
    #define __CL_UCHAR16__  1
    #define __CL_CHAR16__   1
    #define __CL_USHORT8__  1
    #define __CL_SHORT8__   1
    #define __CL_INT4__     1
    #define __CL_UINT4__    1
    #define __CL_ULONG2__   1
    #define __CL_LONG2__    1
    #define __CL_DOUBLE2__  1
#endif

#if defined( __MMX__ )
    #include <mmintrin.h>
    #if defined( __GNUC__ )
        typedef cl_uchar    __cl_uchar8     __attribute__((vector_size(8)));
        typedef cl_char     __cl_char8      __attribute__((vector_size(8)));
        typedef cl_ushort   __cl_ushort4    __attribute__((vector_size(8)));
        typedef cl_short    __cl_short4     __attribute__((vector_size(8)));
        typedef cl_uint     __cl_uint2      __attribute__((vector_size(8)));
        typedef cl_int      __cl_int2       __attribute__((vector_size(8)));
        typedef cl_ulong    __cl_ulong1     __attribute__((vector_size(8)));
        typedef cl_long     __cl_long1      __attribute__((vector_size(8)));
        typedef cl_float    __cl_float2     __attribute__((vector_size(8)));
    #else
        typedef __m64       __cl_uchar8;
        typedef __m64       __cl_char8;
        typedef __m64       __cl_ushort4;
        typedef __m64       __cl_short4;
        typedef __m64       __cl_uint2;
        typedef __m64       __cl_int2;
        typedef __m64       __cl_ulong1;
        typedef __m64       __cl_long1;
        typedef __m64       __cl_float2;
    #endif
    #define __CL_UCHAR8__   1
    #define __CL_CHAR8__    1
    #define __CL_USHORT4__  1
    #define __CL_SHORT4__   1
    #define __CL_INT2__     1
    #define __CL_UINT2__    1
    #define __CL_ULONG1__   1
    #define __CL_LONG1__    1
    #define __CL_FLOAT2__   1
#endif

#if defined( __AVX__ )
    #if defined( __MINGW64__ )
        #include <intrin.h>
    #else
        #include <immintrin.h> 
    #endif
    #if defined( __GNUC__ )
        typedef cl_float    __cl_float8     __attribute__((vector_size(32)));
        typedef cl_double   __cl_double4    __attribute__((vector_size(32)));
    #else
        typedef __m256      __cl_float8;
        typedef __m256d     __cl_double4;
    #endif
    #define __CL_FLOAT8__   1
    #define __CL_DOUBLE4__  1
#endif

/* Define alignment keys */
#if defined( __GNUC__ )
    #define CL_ALIGNED(_x)          __attribute__ ((aligned(_x)))
#elif defined( _WIN32) && (_MSC_VER)
    /* Alignment keys neutered on windows because MSVC can't swallow function arguments with alignment requirements     */
    /* http://msdn.microsoft.com/en-us/library/373ak2y1%28VS.71%29.aspx                                                 */
    /* #include <crtdefs.h>                                                                                             */
    /* #define CL_ALIGNED(_x)          _CRT_ALIGN(_x)                                                                   */
    #define CL_ALIGNED(_x)
#else
   #warning  Need to implement some method to align data here
   #define  CL_ALIGNED(_x)
#endif

/* Indicate whether .xyzw, .s0123 and .hi.lo are supported */
#if defined( __GNUC__) && ! defined( __STRICT_ANSI__ )
    /* .xyzw and .s0123...{f|F} are supported */
    #define CL_HAS_NAMED_VECTOR_FIELDS 1
    /* .hi and .lo are supported */
    #define CL_HAS_HI_LO_VECTOR_FIELDS 1
#endif

/* Define cl_vector types */

/* ---- cl_charn ---- */
typedef union
{
    cl_char  CL_ALIGNED(2) s[2];
#if defined( __GNUC__) && ! defined( __STRICT_ANSI__ )
   __extension__ struct{ cl_char  x, y; };
   __extension__ struct{ cl_char  s0, s1; };
   __extension__ struct{ cl_char  lo, hi; };
#endif
#if defined( __CL_CHAR2__) 
    __cl_char2     v2;
#endif
}cl_char2;

typedef union
{
    cl_char  CL_ALIGNED(4) s[4];
#if defined( __GNUC__) && ! defined( __STRICT_ANSI__ )
   __extension__ struct{ cl_char  x, y, z, w; };
   __extension__ struct{ cl_char  s0, s1, s2, s3; };
   __extension__ struct{ cl_char2 lo, hi; };
#endif
#if defined( __CL_CHAR2__) 
    __cl_char2     v2[2];
#endif
#if defined( __CL_CHAR4__) 
    __cl_char4     v4;
#endif
}cl_char4;

/* cl_char3 is identical in size, alignment and behavior to cl_char4. See section 6.1.5. */
typedef  cl_char4  cl_char3;

typedef union
{
    cl_char   CL_ALIGNED(8) s[8];
#if defined( __GNUC__) && ! defined( __STRICT_ANSI__ )
   __extension__ struct{ cl_char  x, y, z, w; };
   __extension__ struct{ cl_char  s0, s1, s2, s3, s4, s5, s6, s7; };
   __extension__ struct{ cl_char4 lo, hi; };
#endif
#if defined( __CL_CHAR2__) 
    __cl_char2     v2[4];
#endif
#if defined( __CL_CHAR4__) 
    __cl_char4     v4[2];
#endif
#if defined( __CL_CHAR8__ )
    __cl_char8     v8;
#endif
}cl_char8;

typedef union
{
    cl_char  CL_ALIGNED(16) s[16];
#if defined( __GNUC__) && ! defined( __STRICT_ANSI__ )
   __extension__ struct{ cl_char  x, y, z, w, __spacer4, __spacer5, __spacer6, __spacer7, __spacer8, __spacer9, sa, sb, sc, sd, se, sf; };
   __extension__ struct{ cl_char  s0, s1, s2, s3, s4, s5, s6, s7, s8, s9, sA, sB, sC, sD, sE, sF; };
   __extension__ struct{ cl_char8 lo, hi; };
#endif
#if defined( __CL_CHAR2__) 
    __cl_char2     v2[8];
#endif
#if defined( __CL_CHAR4__) 
    __cl_char4     v4[4];
#endif
#if defined( __CL_CHAR8__ )
    __cl_char8     v8[2];
#endif
#if defined( __CL_CHAR16__ )
    __cl_char16    v16;
#endif
}cl_char16;


/* ---- cl_ucharn ---- */
typedef union
{
    cl_uchar  CL_ALIGNED(2) s[2];
#if defined( __GNUC__) && ! defined( __STRICT_ANSI__ )
   __extension__ struct{ cl_uchar  x, y; };
   __extension__ struct{ cl_uchar  s0, s1; };
   __extension__ struct{ cl_uchar  lo, hi; };
#endif
#if defined( __cl_uchar2__) 
    __cl_uchar2     v2;
#endif
}cl_uchar2;

typedef union
{
    cl_uchar  CL_ALIGNED(4) s[4];
#if defined( __GNUC__) && ! defined( __STRICT_ANSI__ )
   __extension__ struct{ cl_uchar  x, y, z, w; };
   __extension__ struct{ cl_uchar  s0, s1, s2, s3; };
   __extension__ struct{ cl_uchar2 lo, hi; };
#endif
#if defined( __CL_UCHAR2__) 
    __cl_uchar2     v2[2];
#endif
#if defined( __CL_UCHAR4__) 
    __cl_uchar4     v4;
#endif
}cl_uchar4;

/* cl_uchar3 is identical in size, alignment and behavior to cl_uchar4. See section 6.1.5. */
typedef  cl_uchar4  cl_uchar3;

typedef union
{
    cl_uchar   CL_ALIGNED(8) s[8];
#if defined( __GNUC__) && ! defined( __STRICT_ANSI__ )
   __extension__ struct{ cl_uchar  x, y, z, w; };
   __extension__ struct{ cl_uchar  s0, s1, s2, s3, s4, s5, s6, s7; };
   __extension__ struct{ cl_uchar4 lo, hi; };
#endif
#if defined( __CL_UCHAR2__) 
    __cl_uchar2     v2[4];
#endif
#if defined( __CL_UCHAR4__) 
    __cl_uchar4     v4[2];
#endif
#if defined( __CL_UCHAR8__ )
    __cl_uchar8     v8;
#endif
}cl_uchar8;

typedef union
{
    cl_uchar  CL_ALIGNED(16) s[16];
#if defined( __GNUC__) && ! defined( __STRICT_ANSI__ )
   __extension__ struct{ cl_uchar  x, y, z, w, __spacer4, __spacer5, __spacer6, __spacer7, __spacer8, __spacer9, sa, sb, sc, sd, se, sf; };
   __extension__ struct{ cl_uchar  s0, s1, s2, s3, s4, s5, s6, s7, s8, s9, sA, sB, sC, sD, sE, sF; };
   __extension__ struct{ cl_uchar8 lo, hi; };
#endif
#if defined( __CL_UCHAR2__) 
    __cl_uchar2     v2[8];
#endif
#if defined( __CL_UCHAR4__) 
    __cl_uchar4     v4[4];
#endif
#if defined( __CL_UCHAR8__ )
    __cl_uchar8     v8[2];
#endif
#if defined( __CL_UCHAR16__ )
    __cl_uchar16    v16;
#endif
}cl_uchar16;


/* ---- cl_shortn ---- */
typedef union
{
    cl_short  CL_ALIGNED(4) s[2];
#if defined( __GNUC__) && ! defined( __STRICT_ANSI__ )
   __extension__ struct{ cl_short  x, y; };
   __extension__ struct{ cl_short  s0, s1; };
   __extension__ struct{ cl_short  lo, hi; };
#endif
#if defined( __CL_SHORT2__) 
    __cl_short2     v2;
#endif
}cl_short2;

typedef union
{
    cl_short  CL_ALIGNED(8) s[4];
#if defined( __GNUC__) && ! defined( __STRICT_ANSI__ )
   __extension__ struct{ cl_short  x, y, z, w; };
   __extension__ struct{ cl_short  s0, s1, s2, s3; };
   __extension__ struct{ cl_short2 lo, hi; };
#endif
#if defined( __CL_SHORT2__) 
    __cl_short2     v2[2];
#endif
#if defined( __CL_SHORT4__) 
    __cl_short4     v4;
#endif
}cl_short4;

/* cl_short3 is identical in size, alignment and behavior to cl_short4. See section 6.1.5. */
typedef  cl_short4  cl_short3;

typedef union
{
    cl_short   CL_ALIGNED(16) s[8];
#if defined( __GNUC__) && ! defined( __STRICT_ANSI__ )
   __extension__ struct{ cl_short  x, y, z, w; };
   __extension__ struct{ cl_short  s0, s1, s2, s3, s4, s5, s6, s7; };
   __extension__ struct{ cl_short4 lo, hi; };
#endif
#if defined( __CL_SHORT2__) 
    __cl_short2     v2[4];
#endif
#if defined( __CL_SHORT4__) 
    __cl_short4     v4[2];
#endif
#if defined( __CL_SHORT8__ )
    __cl_short8     v8;
#endif
}cl_short8;

typedef union
{
    cl_short  CL_ALIGNED(32) s[16];
#if defined( __GNUC__) && ! defined( __STRICT_ANSI__ )
   __extension__ struct{ cl_short  x, y, z, w, __spacer4, __spacer5, __spacer6, __spacer7, __spacer8, __spacer9, sa, sb, sc, sd, se, sf; };
   __extension__ struct{ cl_short  s0, s1, s2, s3, s4, s5, s6, s7, s8, s9, sA, sB, sC, sD, sE, sF; };
   __extension__ struct{ cl_short8 lo, hi; };
#endif
#if defined( __CL_SHORT2__) 
    __cl_short2     v2[8];
#endif
#if defined( __CL_SHORT4__) 
    __cl_short4     v4[4];
#endif
#if defined( __CL_SHORT8__ )
    __cl_short8     v8[2];
#endif
#if defined( __CL_SHORT16__ )
    __cl_short16    v16;
#endif
}cl_short16;


/* ---- cl_ushortn ---- */
typedef union
{
    cl_ushort  CL_ALIGNED(4) s[2];
#if defined( __GNUC__) && ! defined( __STRICT_ANSI__ )
   __extension__ struct{ cl_ushort  x, y; };
   __extension__ struct{ cl_ushort  s0, s1; };
   __extension__ struct{ cl_ushort  lo, hi; };
#endif
#if defined( __CL_USHORT2__) 
    __cl_ushort2     v2;
#endif
}cl_ushort2;

typedef union
{
    cl_ushort  CL_ALIGNED(8) s[4];
#if defined( __GNUC__) && ! defined( __STRICT_ANSI__ )
   __extension__ struct{ cl_ushort  x, y, z, w; };
   __extension__ struct{ cl_ushort  s0, s1, s2, s3; };
   __extension__ struct{ cl_ushort2 lo, hi; };
#endif
#if defined( __CL_USHORT2__) 
    __cl_ushort2     v2[2];
#endif
#if defined( __CL_USHORT4__) 
    __cl_ushort4     v4;
#endif
}cl_ushort4;

/* cl_ushort3 is identical in size, alignment and behavior to cl_ushort4. See section 6.1.5. */
typedef  cl_ushort4  cl_ushort3;

typedef union
{
    cl_ushort   CL_ALIGNED(16) s[8];
#if defined( __GNUC__) && ! defined( __STRICT_ANSI__ )
   __extension__ struct{ cl_ushort  x, y, z, w; };
   __extension__ struct{ cl_ushort  s0, s1, s2, s3, s4, s5, s6, s7; };
   __extension__ struct{ cl_ushort4 lo, hi; };
#endif
#if defined( __CL_USHORT2__) 
    __cl_ushort2     v2[4];
#endif
#if defined( __CL_USHORT4__) 
    __cl_ushort4     v4[2];
#endif
#if defined( __CL_USHORT8__ )
    __cl_ushort8     v8;
#endif
}cl_ushort8;

typedef union
{
    cl_ushort  CL_ALIGNED(32) s[16];
#if defined( __GNUC__) && ! defined( __STRICT_ANSI__ )
   __extension__ struct{ cl_ushort  x, y, z, w, __spacer4, __spacer5, __spacer6, __spacer7, __spacer8, __spacer9, sa, sb, sc, sd, se, sf; };
   __extension__ struct{ cl_ushort  s0, s1, s2, s3, s4, s5, s6, s7, s8, s9, sA, sB, sC, sD, sE, sF; };
   __extension__ struct{ cl_ushort8 lo, hi; };
#endif
#if defined( __CL_USHORT2__) 
    __cl_ushort2     v2[8];
#endif
#if defined( __CL_USHORT4__) 
    __cl_ushort4     v4[4];
#endif
#if defined( __CL_USHORT8__ )
    __cl_ushort8     v8[2];
#endif
#if defined( __CL_USHORT16__ )
    __cl_ushort16    v16;
#endif
}cl_ushort16;

/* ---- cl_intn ---- */
typedef union
{
    cl_int  CL_ALIGNED(8) s[2];
#if defined( __GNUC__) && ! defined( __STRICT_ANSI__ )
   __extension__ struct{ cl_int  x, y; };
   __extension__ struct{ cl_int  s0, s1; };
   __extension__ struct{ cl_int  lo, hi; };
#endif
#if defined( __CL_INT2__) 
    __cl_int2     v2;
#endif
}cl_int2;

typedef union
{
    cl_int  CL_ALIGNED(16) s[4];
#if defined( __GNUC__) && ! defined( __STRICT_ANSI__ )
   __extension__ struct{ cl_int  x, y, z, w; };
   __extension__ struct{ cl_int  s0, s1, s2, s3; };
   __extension__ struct{ cl_int2 lo, hi; };
#endif
#if defined( __CL_INT2__) 
    __cl_int2     v2[2];
#endif
#if defined( __CL_INT4__) 
    __cl_int4     v4;
#endif
}cl_int4;

/* cl_int3 is identical in size, alignment and behavior to cl_int4. See section 6.1.5. */
typedef  cl_int4  cl_int3;

typedef union
{
    cl_int   CL_ALIGNED(32) s[8];
#if defined( __GNUC__) && ! defined( __STRICT_ANSI__ )
   __extension__ struct{ cl_int  x, y, z, w; };
   __extension__ struct{ cl_int  s0, s1, s2, s3, s4, s5, s6, s7; };
   __extension__ struct{ cl_int4 lo, hi; };
#endif
#if defined( __CL_INT2__) 
    __cl_int2     v2[4];
#endif
#if defined( __CL_INT4__) 
    __cl_int4     v4[2];
#endif
#if defined( __CL_INT8__ )
    __cl_int8     v8;
#endif
}cl_int8;

typedef union
{
    cl_int  CL_ALIGNED(64) s[16];
#if defined( __GNUC__) && ! defined( __STRICT_ANSI__ )
   __extension__ struct{ cl_int  x, y, z, w, __spacer4, __spacer5, __spacer6, __spacer7, __spacer8, __spacer9, sa, sb, sc, sd, se, sf; };
   __extension__ struct{ cl_int  s0, s1, s2, s3, s4, s5, s6, s7, s8, s9, sA, sB, sC, sD, sE, sF; };
   __extension__ struct{ cl_int8 lo, hi; };
#endif
#if defined( __CL_INT2__) 
    __cl_int2     v2[8];
#endif
#if defined( __CL_INT4__) 
    __cl_int4     v4[4];
#endif
#if defined( __CL_INT8__ )
    __cl_int8     v8[2];
#endif
#if defined( __CL_INT16__ )
    __cl_int16    v16;
#endif
}cl_int16;


/* ---- cl_uintn ---- */
typedef union
{
    cl_uint  CL_ALIGNED(8) s[2];
#if defined( __GNUC__) && ! defined( __STRICT_ANSI__ )
   __extension__ struct{ cl_uint  x, y; };
   __extension__ struct{ cl_uint  s0, s1; };
   __extension__ struct{ cl_uint  lo, hi; };
#endif
#if defined( __CL_UINT2__) 
    __cl_uint2     v2;
#endif
}cl_uint2;

typedef union
{
    cl_uint  CL_ALIGNED(16) s[4];
#if defined( __GNUC__) && ! defined( __STRICT_ANSI__ )
   __extension__ struct{ cl_uint  x, y, z, w; };
   __extension__ struct{ cl_uint  s0, s1, s2, s3; };
   __extension__ struct{ cl_uint2 lo, hi; };
#endif
#if defined( __CL_UINT2__) 
    __cl_uint2     v2[2];
#endif
#if defined( __CL_UINT4__) 
    __cl_uint4     v4;
#endif
}cl_uint4;

/* cl_uint3 is identical in size, alignment and behavior to cl_uint4. See section 6.1.5. */
typedef  cl_uint4  cl_uint3;

typedef union
{
    cl_uint   CL_ALIGNED(32) s[8];
#if defined( __GNUC__) && ! defined( __STRICT_ANSI__ )
   __extension__ struct{ cl_uint  x, y, z, w; };
   __extension__ struct{ cl_uint  s0, s1, s2, s3, s4, s5, s6, s7; };
   __extension__ struct{ cl_uint4 lo, hi; };
#endif
#if defined( __CL_UINT2__) 
    __cl_uint2     v2[4];
#endif
#if defined( __CL_UINT4__) 
    __cl_uint4     v4[2];
#endif
#if defined( __CL_UINT8__ )
    __cl_uint8     v8;
#endif
}cl_uint8;

typedef union
{
    cl_uint  CL_ALIGNED(64) s[16];
#if defined( __GNUC__) && ! defined( __STRICT_ANSI__ )
   __extension__ struct{ cl_uint  x, y, z, w, __spacer4, __spacer5, __spacer6, __spacer7, __spacer8, __spacer9, sa, sb, sc, sd, se, sf; };
   __extension__ struct{ cl_uint  s0, s1, s2, s3, s4, s5, s6, s7, s8, s9, sA, sB, sC, sD, sE, sF; };
   __extension__ struct{ cl_uint8 lo, hi; };
#endif
#if defined( __CL_UINT2__) 
    __cl_uint2     v2[8];
#endif
#if defined( __CL_UINT4__) 
    __cl_uint4     v4[4];
#endif
#if defined( __CL_UINT8__ )
    __cl_uint8     v8[2];
#endif
#if defined( __CL_UINT16__ )
    __cl_uint16    v16;
#endif
}cl_uint16;

/* ---- cl_longn ---- */
typedef union
{
    cl_long  CL_ALIGNED(16) s[2];
#if defined( __GNUC__) && ! defined( __STRICT_ANSI__ )
   __extension__ struct{ cl_long  x, y; };
   __extension__ struct{ cl_long  s0, s1; };
   __extension__ struct{ cl_long  lo, hi; };
#endif
#if defined( __CL_LONG2__) 
    __cl_long2     v2;
#endif
}cl_long2;

typedef union
{
    cl_long  CL_ALIGNED(32) s[4];
#if defined( __GNUC__) && ! defined( __STRICT_ANSI__ )
   __extension__ struct{ cl_long  x, y, z, w; };
   __extension__ struct{ cl_long  s0, s1, s2, s3; };
   __extension__ struct{ cl_long2 lo, hi; };
#endif
#if defined( __CL_LONG2__) 
    __cl_long2     v2[2];
#endif
#if defined( __CL_LONG4__) 
    __cl_long4     v4;
#endif
}cl_long4;

/* cl_long3 is identical in size, alignment and behavior to cl_long4. See section 6.1.5. */
typedef  cl_long4  cl_long3;

typedef union
{
    cl_long   CL_ALIGNED(64) s[8];
#if defined( __GNUC__) && ! defined( __STRICT_ANSI__ )
   __extension__ struct{ cl_long  x, y, z, w; };
   __extension__ struct{ cl_long  s0, s1, s2, s3, s4, s5, s6, s7; };
   __extension__ struct{ cl_long4 lo, hi; };
#endif
#if defined( __CL_LONG2__) 
    __cl_long2     v2[4];
#endif
#if defined( __CL_LONG4__) 
    __cl_long4     v4[2];
#endif
#if defined( __CL_LONG8__ )
    __cl_long8     v8;
#endif
}cl_long8;

typedef union
{
    cl_long  CL_ALIGNED(128) s[16];
#if defined( __GNUC__) && ! defined( __STRICT_ANSI__ )
   __extension__ struct{ cl_long  x, y, z, w, __spacer4, __spacer5, __spacer6, __spacer7, __spacer8, __spacer9, sa, sb, sc, sd, se, sf; };
   __extension__ struct{ cl_long  s0, s1, s2, s3, s4, s5, s6, s7, s8, s9, sA, sB, sC, sD, sE, sF; };
   __extension__ struct{ cl_long8 lo, hi; };
#endif
#if defined( __CL_LONG2__) 
    __cl_long2     v2[8];
#endif
#if defined( __CL_LONG4__) 
    __cl_long4     v4[4];
#endif
#if defined( __CL_LONG8__ )
    __cl_long8     v8[2];
#endif
#if defined( __CL_LONG16__ )
    __cl_long16    v16;
#endif
}cl_long16;


/* ---- cl_ulongn ---- */
typedef union
{
    cl_ulong  CL_ALIGNED(16) s[2];
#if defined( __GNUC__) && ! defined( __STRICT_ANSI__ )
   __extension__ struct{ cl_ulong  x, y; };
   __extension__ struct{ cl_ulong  s0, s1; };
   __extension__ struct{ cl_ulong  lo, hi; };
#endif
#if defined( __CL_ULONG2__) 
    __cl_ulong2     v2;
#endif
}cl_ulong2;

typedef union
{
    cl_ulong  CL_ALIGNED(32) s[4];
#if defined( __GNUC__) && ! defined( __STRICT_ANSI__ )
   __extension__ struct{ cl_ulong  x, y, z, w; };
   __extension__ struct{ cl_ulong  s0, s1, s2, s3; };
   __extension__ struct{ cl_ulong2 lo, hi; };
#endif
#if defined( __CL_ULONG2__) 
    __cl_ulong2     v2[2];
#endif
#if defined( __CL_ULONG4__) 
    __cl_ulong4     v4;
#endif
}cl_ulong4;

/* cl_ulong3 is identical in size, alignment and behavior to cl_ulong4. See section 6.1.5. */
typedef  cl_ulong4  cl_ulong3;

typedef union
{
    cl_ulong   CL_ALIGNED(64) s[8];
#if defined( __GNUC__) && ! defined( __STRICT_ANSI__ )
   __extension__ struct{ cl_ulong  x, y, z, w; };
   __extension__ struct{ cl_ulong  s0, s1, s2, s3, s4, s5, s6, s7; };
   __extension__ struct{ cl_ulong4 lo, hi; };
#endif
#if defined( __CL_ULONG2__) 
    __cl_ulong2     v2[4];
#endif
#if defined( __CL_ULONG4__) 
    __cl_ulong4     v4[2];
#endif
#if defined( __CL_ULONG8__ )
    __cl_ulong8     v8;
#endif
}cl_ulong8;

typedef union
{
    cl_ulong  CL_ALIGNED(128) s[16];
#if defined( __GNUC__) && ! defined( __STRICT_ANSI__ )
   __extension__ struct{ cl_ulong  x, y, z, w, __spacer4, __spacer5, __spacer6, __spacer7, __spacer8, __spacer9, sa, sb, sc, sd, se, sf; };
   __extension__ struct{ cl_ulong  s0, s1, s2, s3, s4, s5, s6, s7, s8, s9, sA, sB, sC, sD, sE, sF; };
   __extension__ struct{ cl_ulong8 lo, hi; };
#endif
#if defined( __CL_ULONG2__) 
    __cl_ulong2     v2[8];
#endif
#if defined( __CL_ULONG4__) 
    __cl_ulong4     v4[4];
#endif
#if defined( __CL_ULONG8__ )
    __cl_ulong8     v8[2];
#endif
#if defined( __CL_ULONG16__ )
    __cl_ulong16    v16;
#endif
}cl_ulong16;


/* --- cl_floatn ---- */

typedef union
{
    cl_float  CL_ALIGNED(8) s[2];
#if defined( __GNUC__) && ! defined( __STRICT_ANSI__ )
   __extension__ struct{ cl_float  x, y; };
   __extension__ struct{ cl_float  s0, s1; };
   __extension__ struct{ cl_float  lo, hi; };
#endif
#if defined( __CL_FLOAT2__) 
    __cl_float2     v2;
#endif
}cl_float2;

typedef union
{
    cl_float  CL_ALIGNED(16) s[4];
#if defined( __GNUC__) && ! defined( __STRICT_ANSI__ )
   __extension__ struct{ cl_float   x, y, z, w; };
   __extension__ struct{ cl_float   s0, s1, s2, s3; };
   __extension__ struct{ cl_float2  lo, hi; };
#endif
#if defined( __CL_FLOAT2__) 
    __cl_float2     v2[2];
#endif
#if defined( __CL_FLOAT4__) 
    __cl_float4     v4;
#endif
}cl_float4;

/* cl_float3 is identical in size, alignment and behavior to cl_float4. See section 6.1.5. */
typedef  cl_float4  cl_float3;

typedef union
{
    cl_float   CL_ALIGNED(32) s[8];
#if defined( __GNUC__) && ! defined( __STRICT_ANSI__ )
   __extension__ struct{ cl_float   x, y, z, w; };
   __extension__ struct{ cl_float   s0, s1, s2, s3, s4, s5, s6, s7; };
   __extension__ struct{ cl_float4  lo, hi; };
#endif
#if defined( __CL_FLOAT2__) 
    __cl_float2     v2[4];
#endif
#if defined( __CL_FLOAT4__) 
    __cl_float4     v4[2];
#endif
#if defined( __CL_FLOAT8__ )
    __cl_float8     v8;
#endif
}cl_float8;

typedef union
{
    cl_float  CL_ALIGNED(64) s[16];
#if defined( __GNUC__) && ! defined( __STRICT_ANSI__ )
   __extension__ struct{ cl_float  x, y, z, w, __spacer4, __spacer5, __spacer6, __spacer7, __spacer8, __spacer9, sa, sb, sc, sd, se, sf; };
   __extension__ struct{ cl_float  s0, s1, s2, s3, s4, s5, s6, s7, s8, s9, sA, sB, sC, sD, sE, sF; };
   __extension__ struct{ cl_float8 lo, hi; };
#endif
#if defined( __CL_FLOAT2__) 
    __cl_float2     v2[8];
#endif
#if defined( __CL_FLOAT4__) 
    __cl_float4     v4[4];
#endif
#if defined( __CL_FLOAT8__ )
    __cl_float8     v8[2];
#endif
#if defined( __CL_FLOAT16__ )
    __cl_float16    v16;
#endif
}cl_float16;

/* --- cl_doublen ---- */

typedef union
{
    cl_double  CL_ALIGNED(16) s[2];
#if defined( __GNUC__) && ! defined( __STRICT_ANSI__ )
   __extension__ struct{ cl_double  x, y; };
   __extension__ struct{ cl_double s0, s1; };
   __extension__ struct{ cl_double lo, hi; };
#endif
#if defined( __CL_DOUBLE2__) 
    __cl_double2     v2;
#endif
}cl_double2;

typedef union
{
    cl_double  CL_ALIGNED(32) s[4];
#if defined( __GNUC__) && ! defined( __STRICT_ANSI__ )
   __extension__ struct{ cl_double  x, y, z, w; };
   __extension__ struct{ cl_double  s0, s1, s2, s3; };
   __extension__ struct{ cl_double2 lo, hi; };
#endif
#if defined( __CL_DOUBLE2__) 
    __cl_double2     v2[2];
#endif
#if defined( __CL_DOUBLE4__) 
    __cl_double4     v4;
#endif
}cl_double4;

/* cl_double3 is identical in size, alignment and behavior to cl_double4. See section 6.1.5. */
typedef  cl_double4  cl_double3;

typedef union
{
    cl_double   CL_ALIGNED(64) s[8];
#if defined( __GNUC__) && ! defined( __STRICT_ANSI__ )
   __extension__ struct{ cl_double  x, y, z, w; };
   __extension__ struct{ cl_double  s0, s1, s2, s3, s4, s5, s6, s7; };
   __extension__ struct{ cl_double4 lo, hi; };
#endif
#if defined( __CL_DOUBLE2__) 
    __cl_double2     v2[4];
#endif
#if defined( __CL_DOUBLE4__) 
    __cl_double4     v4[2];
#endif
#if defined( __CL_DOUBLE8__ )
    __cl_double8     v8;
#endif
}cl_double8;

typedef union
{
    cl_double  CL_ALIGNED(128) s[16];
#if defined( __GNUC__) && ! defined( __STRICT_ANSI__ )
   __extension__ struct{ cl_double  x, y, z, w, __spacer4, __spacer5, __spacer6, __spacer7, __spacer8, __spacer9, sa, sb, sc, sd, se, sf; };
   __extension__ struct{ cl_double  s0, s1, s2, s3, s4, s5, s6, s7, s8, s9, sA, sB, sC, sD, sE, sF; };
   __extension__ struct{ cl_double8 lo, hi; };
#endif
#if defined( __CL_DOUBLE2__) 
    __cl_double2     v2[8];
#endif
#if defined( __CL_DOUBLE4__) 
    __cl_double4     v4[4];
#endif
#if defined( __CL_DOUBLE8__ )
    __cl_double8     v8[2];
#endif
#if defined( __CL_DOUBLE16__ )
    __cl_double16    v16;
#endif
}cl_double16;

/* Macro to facilitate debugging 
 * Usage:
 *   Place CL_PROGRAM_STRING_DEBUG_INFO on the line before the first line of your source. 
 *   The first line ends with:   CL_PROGRAM_STRING_BEGIN \"
 *   Each line thereafter of OpenCL C source must end with: \n\
 *   The last line ends in ";
 *
 *   Example:
 *
 *   const char *my_program = CL_PROGRAM_STRING_BEGIN "\
 *   kernel void foo( int a, float * b )             \n\
 *   {                                               \n\
 *      // my comment                                \n\
 *      *b[ get_global_id(0)] = a;                   \n\
 *   }                                               \n\
 *   ";
 *
 * This should correctly set up the line, (column) and file information for your source 
 * string so you can do source level debugging.
 */
#define  __CL_STRINGIFY( _x )               # _x
#define  _CL_STRINGIFY( _x )                __CL_STRINGIFY( _x )
#define  CL_PROGRAM_STRING_DEBUG_INFO       "#line "  _CL_STRINGIFY(__LINE__) " \"" __FILE__ "\" \n\n" 
  
#ifdef __cplusplus
}
#endif

#endif  /* __CL_PLATFORM_H  */<|MERGE_RESOLUTION|>--- conflicted
+++ resolved
@@ -46,17 +46,6 @@
 #endif
 
 #ifdef __APPLE__
-<<<<<<< HEAD
-    #define CL_EXTENSION_WEAK_LINK                  __attribute__((weak_import))       
-    #define CL_API_SUFFIX__VERSION_1_0              AVAILABLE_MAC_OS_X_VERSION_10_6_AND_LATER
-    #define CL_EXT_SUFFIX__VERSION_1_0              CL_EXTENSION_WEAK_LINK AVAILABLE_MAC_OS_X_VERSION_10_6_AND_LATER
-    #define CL_API_SUFFIX__VERSION_1_1              AVAILABLE_MAC_OS_X_VERSION_10_6_AND_LATER
-    #define CL_EXT_SUFFIX__VERSION_1_1              CL_EXTENSION_WEAK_LINK AVAILABLE_MAC_OS_X_VERSION_10_6_AND_LATER
-    #define CL_EXT_SUFFIX__VERSION_1_0_DEPRECATED   __attribute__((deprecated)) CL_EXTENSION_WEAK_LINK AVAILABLE_MAC_OS_X_VERSION_10_6_AND_LATER
-    #define CL_API_SUFFIX__VERSION_1_2              AVAILABLE_MAC_OS_X_VERSION_10_6_AND_LATER
-    #define CL_EXT_SUFFIX__VERSION_1_2              CL_EXTENSION_WEAK_LINK AVAILABLE_MAC_OS_X_VERSION_10_6_AND_LATER
-    #define CL_EXT_SUFFIX__VERSION_1_1_DEPRECATED   __attribute__((deprecated)) CL_EXTENSION_WEAK_LINK AVAILABLE_MAC_OS_X_VERSION_10_6_AND_LATER
-=======
     #define CL_EXTENSION_WEAK_LINK                  __attribute__((weak_import))
     #define CL_EXTENSION_DEPRECATED                 __attribute__((deprecated))
 
@@ -68,7 +57,6 @@
     #define CL_API_SUFFIX__VERSION_1_2              
     #define CL_EXT_SUFFIX__VERSION_1_2              CL_EXTENSION_WEAK_LINK
     #define CL_EXT_SUFFIX__VERSION_1_1_DEPRECATED   CL_EXTENSION_WEAK_LINK CL_EXTENSION_DEPRECATED
->>>>>>> 2483df57
 #else
     #define CL_EXTENSION_WEAK_LINK                         
     #define CL_API_SUFFIX__VERSION_1_0

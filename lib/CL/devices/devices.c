/* Definition of available OpenCL devices.

   Copyright (c) 2011 Universidad Rey Juan Carlos and
                 2012-2018 Pekka Jääskeläinen

   Permission is hereby granted, free of charge, to any person obtaining a copy
   of this software and associated documentation files (the "Software"), to deal
   in the Software without restriction, including without limitation the rights
   to use, copy, modify, merge, publish, distribute, sublicense, and/or sell
   copies of the Software, and to permit persons to whom the Software is
   furnished to do so, subject to the following conditions:

   The above copyright notice and this permission notice shall be included in
   all copies or substantial portions of the Software.

   THE SOFTWARE IS PROVIDED "AS IS", WITHOUT WARRANTY OF ANY KIND, EXPRESS OR
   IMPLIED, INCLUDING BUT NOT LIMITED TO THE WARRANTIES OF MERCHANTABILITY,
   FITNESS FOR A PARTICULAR PURPOSE AND NONINFRINGEMENT. IN NO EVENT SHALL THE
   AUTHORS OR COPYRIGHT HOLDERS BE LIABLE FOR ANY CLAIM, DAMAGES OR OTHER
   LIABILITY, WHETHER IN AN ACTION OF CONTRACT, TORT OR OTHERWISE, ARISING FROM,
   OUT OF OR IN CONNECTION WITH THE SOFTWARE OR THE USE OR OTHER DEALINGS IN
   THE SOFTWARE.
*/

#define _GNU_SOURCE

#include <string.h>

#ifdef __linux__
#include <limits.h>
#include <signal.h>
#include <stdio.h>
#include <stdlib.h>
#include <sys/types.h>
#include <ucontext.h>
#endif

#ifndef _WIN32
#  include <unistd.h>
#else
#  include "vccompat.hpp"
#endif

#include "common.h"
#include "devices.h"
#include "pocl_cache.h"
#include "pocl_debug.h"
#include "pocl_export.h"
#include "pocl_runtime_config.h"
#include "pocl_shared.h"
#include "pocl_tracing.h"
#include "pocl_util.h"
#include "pocl_export.h"
#include "pocl_version.h"

#ifdef ENABLE_LLVM
#include "pocl_llvm.h"
#endif

#ifdef BUILD_BASIC
#include "basic/basic.h"
#endif
#ifdef BUILD_PTHREAD
#include "pthread/pocl-pthread.h"
#endif

#ifdef TCE_AVAILABLE
#include "tce/ttasim/ttasim.h"
#endif

#ifdef BUILD_HSA
#include "hsa/pocl-hsa.h"
#endif

#ifdef BUILD_CUDA
#include "cuda/pocl-cuda.h"
#endif

#if defined(BUILD_ALMAIF)
#include "almaif/almaif.h"
#endif

#ifdef BUILD_PROXY
#include "proxy/pocl_proxy.h"
#endif

<<<<<<< HEAD
#if defined(BUILD_NEWLIB)
#include "newlib/newlib.h"
#endif

#if defined(BUILD_VORTEX)
#include "vortex/vortex.h"
#endif

=======
#ifdef BUILD_VULKAN
#include "vulkan/pocl-vulkan.h"
#endif

#ifdef BUILD_LEVEL0
#include "level0/pocl-level0.h"
#endif

#define MAX_ENV_NAME_LEN 1024
>>>>>>> 86f812a8
#define MAX_DEV_NAME_LEN 64

#ifndef PATH_MAX
#define PATH_MAX 4096
#endif

#ifdef HAVE_DLFCN_H
#if defined(__APPLE__)
#define _DARWIN_C_SOURCE
#endif
#include <dlfcn.h>
#endif


/* the enabled devices */
struct _cl_device_id *pocl_devices = NULL;
unsigned int pocl_num_devices = 0;

#ifdef ENABLE_LOADABLE_DRIVERS
#define INIT_DEV(ARG) NULL
#else
#define INIT_DEV(ARG) pocl_##ARG##_init_device_ops
#endif

const char *
pocl_get_device_name (unsigned index)
{
  if (index < pocl_num_devices)
    return pocl_devices[index].long_name;
  else
    return NULL;
}

/* Init function prototype */
typedef void (*init_device_ops)(struct pocl_device_ops*);

/* All init function for device operations available to pocl */
static init_device_ops pocl_devices_init_ops[] = {
<<<<<<< HEAD
#if defined(BUILD_BASIC)
  pocl_basic_init_device_ops,
#endif
#if defined(BUILD_PTHREAD)
  pocl_pthread_init_device_ops,
=======
#ifdef BUILD_BASIC
  INIT_DEV (basic),
#endif
#ifdef BUILD_PTHREAD
  INIT_DEV (pthread),
#endif
#ifdef TCE_AVAILABLE
  INIT_DEV (ttasim),
>>>>>>> 86f812a8
#endif
#ifdef BUILD_HSA
  INIT_DEV (hsa),
#endif
#ifdef BUILD_CUDA
  INIT_DEV (cuda),
#endif
#ifdef BUILD_ALMAIF
  INIT_DEV (almaif),
#endif
#ifdef BUILD_PROXY
  INIT_DEV (proxy),
#endif
#ifdef BUILD_VULKAN
  INIT_DEV (vulkan),
#endif
#ifdef BUILD_LEVEL0
  INIT_DEV (level0),
#endif
#if defined(BUILD_NEWLIB)
  pocl_newlib_init_device_ops,
#endif
#if defined(BUILD_VORTEX)
  pocl_vortex_init_device_ops,
#endif
};

#define POCL_NUM_DEVICE_TYPES (sizeof(pocl_devices_init_ops) / sizeof((pocl_devices_init_ops)[0]))

char pocl_device_types[POCL_NUM_DEVICE_TYPES][30] = {
#ifdef BUILD_BASIC
  "basic",
#endif
#ifdef BUILD_PTHREAD
  "pthread",
#endif
#ifdef TCE_AVAILABLE
  "ttasim",
#endif
#ifdef BUILD_HSA
  "hsa",
#endif
#ifdef BUILD_CUDA
  "cuda",
#endif
#ifdef BUILD_ALMAIF
  "almaif",
#endif
#ifdef BUILD_PROXY
  "proxy",
#endif
#ifdef BUILD_VULKAN
  "vulkan",
#endif
#ifdef BUILD_LEVEL0
  "level0",
#endif
};

static struct pocl_device_ops pocl_device_ops[POCL_NUM_DEVICE_TYPES];

extern pocl_lock_t pocl_runtime_config_lock;
extern pocl_lock_t pocl_context_handling_lock;

POCL_EXPORT int pocl_offline_compile = 0;

// first setup
static unsigned first_init_done = 0;
static unsigned init_in_progress = 0;
static unsigned device_count[POCL_NUM_DEVICE_TYPES];

// after calling drivers uninit, we may have to re-init the devices.
static unsigned devices_active = 0;

static pocl_lock_t pocl_init_lock = POCL_LOCK_INITIALIZER;

#ifdef ENABLE_LOADABLE_DRIVERS

static void *pocl_device_handles[POCL_NUM_DEVICE_TYPES];

#ifndef _WIN32
#define POCL_PATH_SEPARATOR "/"
#else
#define POCL_PATH_SEPARATOR "\\"
#endif

static void
get_pocl_device_lib_path (char *result, char *device_name, int absolute_path)
{
  Dl_info info;
  if (absolute_path && dladdr ((void *)get_pocl_device_lib_path, &info))
    {
      char const *soname = info.dli_fname;
      strcpy (result, soname);
      char *last_slash = strrchr (result, POCL_PATH_SEPARATOR[0]);
      *(++last_slash) = '\0';
      if (strlen (result) > 0)
        {
#ifdef ENABLE_POCL_BUILDING
          if (pocl_get_bool_option ("POCL_BUILDING", 0))
            {
              strcat (result, "devices");
              strcat (result, POCL_PATH_SEPARATOR);
              if (strncmp(device_name, "ttasim", 6) == 0)
                {
                  strcat (result, "tce");
                }
              else
                {
                  strcat (result, device_name);
                }
            }
          else
#endif
            {
              strcat (result, POCL_INSTALL_PRIVATE_LIBDIR_REL);
            }
          strcat (result, POCL_PATH_SEPARATOR);
          strcat (result, "libpocl-devices-");
          strcat (result, device_name);
          strcat (result, ".so");
        }
    }
  else
    {
      strcat (result, "libpocl-devices-");
      strcat (result, device_name);
      strcat (result, ".so");
    }
}
#endif

/**
 * Get the number of specified devices from environment
 */
int pocl_device_get_env_count(const char *dev_type)
{
  const char *dev_env = getenv(POCL_DEVICES_ENV);
  char *ptr, *saveptr = NULL, *tofree, *token;
  unsigned int dev_count = 0;
  if (dev_env == NULL)
    {
      return -1;
    }
  ptr = tofree = strdup(dev_env);
  while ((token = strtok_r (ptr, " ", &saveptr)) != NULL)
    {
      if(strcmp(token, dev_type) == 0)
        dev_count++;
      ptr = NULL;
    }
  POCL_MEM_FREE(tofree);

  return dev_count;
}

unsigned int
pocl_get_devices (cl_device_type device_type, cl_device_id *devices,
                  unsigned int num_devices)
{
  unsigned int i, dev_added = 0;

  cl_device_type device_type_tmp = device_type;
  if (device_type_tmp == CL_DEVICE_TYPE_ALL)
    {
      device_type_tmp = ~CL_DEVICE_TYPE_CUSTOM;
    }

  for (i = 0; i < pocl_num_devices; ++i)
    {
      if (!pocl_offline_compile && (pocl_devices[i].available == CL_FALSE))
        continue;

      if (device_type_tmp == CL_DEVICE_TYPE_DEFAULT)
        {
          devices[dev_added] = &pocl_devices[i];
          ++dev_added;
          break;
        }

      if (pocl_devices[i].type & device_type_tmp)
        {
            if (dev_added < num_devices)
              {
                devices[dev_added] = &pocl_devices[i];
                ++dev_added;
              }
            else
              {
                break;
              }
        }
    }
  return dev_added;
}

unsigned int
pocl_get_device_type_count(cl_device_type device_type)
{
  unsigned int count = 0;
  unsigned int i;

  cl_device_type device_type_tmp = device_type;
  if (device_type_tmp == CL_DEVICE_TYPE_ALL)
    {
      device_type_tmp = ~CL_DEVICE_TYPE_CUSTOM;
    }

  for (i = 0; i < pocl_num_devices; ++i)
    {
      if (!pocl_offline_compile && (pocl_devices[i].available == CL_FALSE))
        continue;

      if (device_type_tmp == CL_DEVICE_TYPE_DEFAULT)
        return 1;

      if (pocl_devices[i].type & device_type_tmp)
        {
           ++count;
        }
    }

  return count;
}


cl_int
pocl_uninit_devices ()
{
  cl_int retval = CL_SUCCESS;

  POCL_LOCK (pocl_init_lock);
  if ((!devices_active) || (pocl_num_devices == 0))
    goto FINISH;

  POCL_MSG_PRINT_GENERAL ("UNINIT all devices\n");

  unsigned i, j, dev_index;

  dev_index = 0;
  cl_device_id d;
  for (i = 0; i < POCL_NUM_DEVICE_TYPES; ++i)
    {
      if (pocl_devices_init_ops[i] == NULL)
        continue;
      assert (pocl_device_ops[i].init);
      for (j = 0; j < device_count[i]; ++j)
        {
          d = &pocl_devices[dev_index];
          if (d->available == 0)
            continue;
          if (d->ops->uninit == NULL)
            continue;
          cl_int ret = d->ops->uninit (j, d);
          if (ret != CL_SUCCESS)
            {
              retval = ret;
              goto FINISH;
            }
#ifdef ENABLE_LOADABLE_DRIVERS
          if (pocl_device_handles[i] != NULL)
            {
              dlclose (pocl_device_handles[i]);
            }
#endif
          ++dev_index;
        }
    }

FINISH:
  devices_active = 0;
  POCL_UNLOCK (pocl_init_lock);

  return retval;
}

static cl_int
pocl_reinit_devices ()
{
  assert (first_init_done);
  cl_int retval = CL_SUCCESS;

  if (devices_active)
    return retval;

  if (pocl_num_devices == 0)
    return CL_DEVICE_NOT_FOUND;

  POCL_MSG_WARN ("REINIT all devices\n");

  unsigned i, j, dev_index;

  dev_index = 0;
  cl_device_id d;
  /* Init infos for each probed devices */
  for (i = 0; i < POCL_NUM_DEVICE_TYPES; ++i)
    {
      assert (pocl_device_ops[i].init);
      for (j = 0; j < device_count[i]; ++j)
        {
          d = &pocl_devices[dev_index];
          if (d->available == 0)
            continue;
          if (d->ops->reinit == NULL || d->ops->uninit == NULL)
            continue;
          cl_int ret = d->ops->reinit (j, d);
          if (ret != CL_SUCCESS)
            {
              retval = ret;
              goto FINISH;
            }

          ++dev_index;
        }
    }

FINISH:

  devices_active = 1;
  return retval;
}

cl_int
pocl_init_devices ()
{
  int errcode = CL_SUCCESS;

  /* This is a workaround to a nasty problem with libhwloc: When
     initializing basic, it calls libhwloc to query device info.
     In case libhwloc has the OpenCL plugin installed, it initializes
     it and it leads to initializing pocl again which leads to an
     infinite loop. This only protects against recursive calls of
     pocl_init_devices(), so must be done without pocl_init_lock held. */
  if (init_in_progress)
    return CL_SUCCESS; /* debatable, but what else can we do ? */

  POCL_LOCK (pocl_init_lock);
  init_in_progress = 1;

  if (first_init_done)
    {
      if (!devices_active)
        {
          POCL_MSG_PRINT_GENERAL ("FIRST INIT done; REINIT all devices\n");
          pocl_reinit_devices (); // TODO err check
        }
      errcode = pocl_num_devices ? CL_SUCCESS : CL_DEVICE_NOT_FOUND;
      goto ERROR;
    }
  else
    {
      POCL_INIT_LOCK (pocl_runtime_config_lock);
      POCL_INIT_LOCK (pocl_context_handling_lock);
    }

  /* first time initialization */
  unsigned i, j, dev_index;
  char env_name[MAX_ENV_NAME_LEN] = { 0 };
  char dev_name[MAX_DEV_NAME_LEN] = { 0 };

  /* Set a global debug flag, so we don't have to call pocl_get_bool_option
   * everytime we use the debug macros */
#ifdef POCL_DEBUG_MESSAGES
  const char* debug = pocl_get_string_option ("POCL_DEBUG", "0");
  pocl_debug_messages_setup (debug);
  pocl_stderr_is_a_tty = isatty(fileno(stderr));
#endif

  POCL_GOTO_ERROR_ON ((pocl_cache_init_topdir ()), CL_DEVICE_NOT_FOUND,
                      "Cache directory initialization failed");

  pocl_event_tracing_init ();

#ifdef HAVE_SLEEP
  int delay = pocl_get_int_option ("POCL_STARTUP_DELAY", 0);
  if (delay > 0)
    sleep (delay);
#endif


#ifdef __linux__

#ifdef ENABLE_HOST_CPU_DEVICES
  if (pocl_get_bool_option ("POCL_SIGFPE_HANDLER", 1))
    {
      pocl_install_sigfpe_handler ();
    }
#endif

  if (pocl_get_bool_option ("POCL_SIGUSR2_HANDLER", 0))
    {
      pocl_install_sigusr2_handler ();
    }
#endif

  pocl_offline_compile = pocl_get_bool_option ("POCL_OFFLINE_COMPILE", 0);

  /* Init operations */
  for (i = 0; i < POCL_NUM_DEVICE_TYPES; ++i)
    {
#ifdef ENABLE_LOADABLE_DRIVERS
      if (pocl_devices_init_ops[i] == NULL)
        {
          char device_library[PATH_MAX] = "";
          char init_device_ops_name[MAX_DEV_NAME_LEN + 21] = "";
          get_pocl_device_lib_path (device_library, pocl_device_types[i], 1);
          pocl_device_handles[i] = dlopen (device_library, RTLD_LAZY);
          if (pocl_device_handles[i] == NULL)
            {
              POCL_MSG_WARN ("Loading %s failed: %s\n", device_library,
                             dlerror ());

              /* Try again with just the *.so filename */
              device_library[0] = 0;
              get_pocl_device_lib_path (device_library,
                                        pocl_device_types[i], 0);
              pocl_device_handles[i] = dlopen (device_library, RTLD_LAZY);
              if (pocl_device_handles[i] == NULL)
                {
                  POCL_MSG_WARN ("Loading %s failed: %s\n", device_library,
                                 dlerror ());
                  device_count[i] = 0;
                  continue;
                }
              else
                {
                  POCL_MSG_WARN ("Fallback loading %s succeeded\n",
                                 device_library);
                }
            }
          strcat (init_device_ops_name, "pocl_");
          strcat (init_device_ops_name, pocl_device_types[i]);
          strcat (init_device_ops_name, "_init_device_ops");
          pocl_devices_init_ops[i] = (init_device_ops)dlsym (
          pocl_device_handles[i], init_device_ops_name);
          if (pocl_devices_init_ops[i] == NULL)
            {
              POCL_MSG_ERR ("Loading symbol %s from %s failed: %s\n",
                             init_device_ops_name, device_library,
                             dlerror ());
              device_count[i] = 0;
              continue;
            }
        }
      else
        {
          pocl_device_handles[i] = NULL;
        }
#else
      assert (pocl_devices_init_ops[i] != NULL);
#endif
      pocl_devices_init_ops[i](&pocl_device_ops[i]);
      assert(pocl_device_ops[i].device_name != NULL);
      /* Probe and add the result to the number of probed devices */
      assert(pocl_device_ops[i].probe);
      device_count[i] = pocl_device_ops[i].probe(&pocl_device_ops[i]);
      pocl_num_devices += device_count[i];
    }

  const char *dev_env = pocl_get_string_option (POCL_DEVICES_ENV, NULL);
  POCL_GOTO_ERROR_ON ((pocl_num_devices == 0), CL_DEVICE_NOT_FOUND,
                      "no devices found. %s=%s\n", POCL_DEVICES_ENV, dev_env);

  pocl_devices = (struct _cl_device_id*) calloc(pocl_num_devices, sizeof(struct _cl_device_id));
  POCL_GOTO_ERROR_ON ((pocl_devices == NULL), CL_OUT_OF_HOST_MEMORY,
                      "Can not allocate memory for devices\n");

  dev_index = 0;
  /* Init infos for each probed devices */
  for (i = 0; i < POCL_NUM_DEVICE_TYPES; ++i)
    {
      if (pocl_devices_init_ops[i] == NULL)
        continue;
      pocl_str_toupper (dev_name, pocl_device_ops[i].device_name);
      assert(pocl_device_ops[i].init);
      for (j = 0; j < device_count[i]; ++j)
        {
          cl_device_id dev = &pocl_devices[dev_index];
          dev->ops = &pocl_device_ops[i];
          dev->dev_id = dev_index;
          /* The default value for the global memory space identifier is
             the same as the device id. The device instance can then override
             it to point to some other device's global memory id in case of
             a shared global memory. */
          dev->global_mem_id = dev_index;
          POCL_INIT_OBJECT (dev);
          dev->driver_version = POCL_VERSION_FULL;
          if (dev->version == NULL)
            dev->version = "OpenCL 2.0 pocl";

          /* Check if there are device-specific parameters set in the
             POCL_DEVICEn_PARAMETERS env. */
          POCL_GOTO_ERROR_ON (
              (snprintf (env_name, MAX_ENV_NAME_LEN,
                         "POCL_%s%d_PARAMETERS", dev_name, j)
               < 0),
              CL_OUT_OF_HOST_MEMORY, "Unable to generate the env string.");
          errcode = pocl_devices[dev_index].ops->init (
              j, &pocl_devices[dev_index], getenv (env_name));
          if (errcode != CL_SUCCESS)
            POCL_MSG_ERR ("Device %i / %s initialization failed!", j,
                          dev_name);

          ++dev_index;
        }
    }

  first_init_done = 1;
  devices_active = 1;
ERROR:
  init_in_progress = 0;
  POCL_UNLOCK (pocl_init_lock);
  return errcode;
}<|MERGE_RESOLUTION|>--- conflicted
+++ resolved
@@ -84,16 +84,14 @@
 #include "proxy/pocl_proxy.h"
 #endif
 
-<<<<<<< HEAD
 #if defined(BUILD_NEWLIB)
 #include "newlib/newlib.h"
 #endif
 
 #if defined(BUILD_VORTEX)
-#include "vortex/vortex.h"
-#endif
-
-=======
+#include "vortex/pocl-vortex.h"
+#endif
+
 #ifdef BUILD_VULKAN
 #include "vulkan/pocl-vulkan.h"
 #endif
@@ -103,7 +101,6 @@
 #endif
 
 #define MAX_ENV_NAME_LEN 1024
->>>>>>> 86f812a8
 #define MAX_DEV_NAME_LEN 64
 
 #ifndef PATH_MAX
@@ -142,13 +139,7 @@
 
 /* All init function for device operations available to pocl */
 static init_device_ops pocl_devices_init_ops[] = {
-<<<<<<< HEAD
-#if defined(BUILD_BASIC)
-  pocl_basic_init_device_ops,
-#endif
-#if defined(BUILD_PTHREAD)
-  pocl_pthread_init_device_ops,
-=======
+
 #ifdef BUILD_BASIC
   INIT_DEV (basic),
 #endif
@@ -157,7 +148,6 @@
 #endif
 #ifdef TCE_AVAILABLE
   INIT_DEV (ttasim),
->>>>>>> 86f812a8
 #endif
 #ifdef BUILD_HSA
   INIT_DEV (hsa),
@@ -178,10 +168,10 @@
   INIT_DEV (level0),
 #endif
 #if defined(BUILD_NEWLIB)
-  pocl_newlib_init_device_ops,
+  INIT_DEV (newlib)
 #endif
 #if defined(BUILD_VORTEX)
-  pocl_vortex_init_device_ops,
+  INIT_DEV(vortex)
 #endif
 };
 

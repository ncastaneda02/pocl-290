/* basic.c - a minimalistic single core pocl device driver layer implementation

   Copyright (c) 2011-2013 Universidad Rey Juan Carlos and
                 2011-2021 Pekka Jääskeläinen
                 2023 Pekka Jääskeläinen / Intel Finland Oy

   Permission is hereby granted, free of charge, to any person obtaining a copy
   of this software and associated documentation files (the "Software"), to
   deal in the Software without restriction, including without limitation the
   rights to use, copy, modify, merge, publish, distribute, sublicense, and/or
   sell copies of the Software, and to permit persons to whom the Software is
   furnished to do so, subject to the following conditions:

   The above copyright notice and this permission notice shall be included in
   all copies or substantial portions of the Software.

   THE SOFTWARE IS PROVIDED "AS IS", WITHOUT WARRANTY OF ANY KIND, EXPRESS OR
   IMPLIED, INCLUDING BUT NOT LIMITED TO THE WARRANTIES OF MERCHANTABILITY,
   FITNESS FOR A PARTICULAR PURPOSE AND NONINFRINGEMENT. IN NO EVENT SHALL THE
   AUTHORS OR COPYRIGHT HOLDERS BE LIABLE FOR ANY CLAIM, DAMAGES OR OTHER
   LIABILITY, WHETHER IN AN ACTION OF CONTRACT, TORT OR OTHERWISE, ARISING
   FROM, OUT OF OR IN CONNECTION WITH THE SOFTWARE OR THE USE OR OTHER DEALINGS
   IN THE SOFTWARE.
*/

#include "basic.h"
#include "builtin_kernels.hh"
#include "common.h"
#include "config.h"
#include "config2.h"
#include "cpuinfo.h"
#include "devices.h"
#include "pocl_local_size.h"
#include "pocl_util.h"
#include "topology/pocl_topology.h"
#include "utlist.h"

#include <assert.h>
#include <limits.h>
#include <stdlib.h>
#include <string.h>
#include <unistd.h>
#include <utlist.h>

#include "pocl_cache.h"
#include "pocl_file_util.h"
#include "pocl_mem_management.h"
#include "pocl_timing.h"
#include "pocl_workgroup_func.h"

#include "common_driver.h"

<<<<<<< HEAD
=======
#ifdef ENABLE_LLVM
#include "pocl_llvm.h"
#endif

>>>>>>> 86f812a8
struct data {
  /* List of commands ready to be executed */
  _cl_command_node *ready_list;
  /* List of commands not yet ready to be executed */
  _cl_command_node *command_list;
  /* Lock for command list related operations */
  pocl_lock_t cq_lock;

  /* Currently loaded kernel. */
  cl_kernel current_kernel;

  /* printf buffer */
  void *printf_buffer;
};

<<<<<<< HEAD
=======
typedef struct _pocl_basic_usm_allocation_t
{
  void *ptr;
  size_t size;
  cl_mem_alloc_flags_intel flags;
  unsigned alloc_type;

  struct _pocl_basic_usm_allocation_t *next, *prev;
} pocl_basic_usm_allocation_t;

>>>>>>> 86f812a8
void
pocl_basic_init_device_ops(struct pocl_device_ops *ops)
{
  ops->device_name = "cpu-minimal";

  ops->probe = pocl_basic_probe;
  ops->uninit = pocl_basic_uninit;
  ops->reinit = pocl_basic_reinit;
  ops->init = pocl_basic_init;

  ops->alloc_mem_obj = pocl_driver_alloc_mem_obj;
  ops->free = pocl_driver_free;

  ops->read = pocl_driver_read;
  ops->read_rect = pocl_driver_read_rect;
  ops->write = pocl_driver_write;
  ops->write_rect = pocl_driver_write_rect;
  ops->copy = pocl_driver_copy;
  ops->copy_with_size = pocl_driver_copy_with_size;
  ops->copy_rect = pocl_driver_copy_rect;
  ops->memfill = pocl_driver_memfill;
  ops->map_mem = pocl_driver_map_mem;
  ops->unmap_mem = pocl_driver_unmap_mem;
  ops->get_mapping_ptr = pocl_driver_get_mapping_ptr;
  ops->free_mapping_ptr = pocl_driver_free_mapping_ptr;

  ops->can_migrate_d2d = NULL;
  ops->migrate_d2d = NULL;

  ops->run = pocl_basic_run;
  ops->run_native = pocl_basic_run_native;

  ops->build_source = pocl_driver_build_source;
  ops->link_program = pocl_driver_link_program;
  ops->build_binary = pocl_driver_build_binary;
  ops->free_program = pocl_basic_free_program;
  ops->setup_metadata = pocl_driver_setup_metadata;
  ops->supports_binary = pocl_driver_supports_binary;
  ops->build_poclbinary = pocl_driver_build_poclbinary;
  ops->compile_kernel = pocl_basic_compile_kernel;
  ops->build_builtin = pocl_driver_build_opencl_builtins;

  ops->join = pocl_basic_join;
  ops->submit = pocl_basic_submit;
  ops->broadcast = pocl_broadcast;
  ops->notify = pocl_basic_notify;
  ops->flush = pocl_basic_flush;
  ops->build_hash = pocl_basic_build_hash;
  ops->compute_local_size = pocl_default_local_size_optimizer;

  ops->get_device_info_ext = pocl_basic_get_device_info_ext;
  ops->get_mem_info_ext = pocl_basic_get_mem_info_ext;
  ops->set_kernel_exec_info_ext = pocl_basic_set_kernel_exec_info_ext;

  ops->svm_free = pocl_basic_svm_free;
  ops->svm_alloc = pocl_basic_svm_alloc;
  ops->usm_alloc = pocl_basic_usm_alloc;
  ops->usm_free = pocl_basic_usm_free;
  ops->usm_free_blocking = NULL;
  /* no need to implement these as they're noop
   * and pocl_exec_command takes care of it */
  ops->svm_map = NULL;
  ops->svm_unmap = NULL;
  ops->svm_advise = NULL;
  ops->svm_migrate = NULL;
  ops->svm_copy = pocl_basic_svm_copy;
  ops->svm_fill = pocl_driver_svm_fill;

  ops->create_kernel = NULL;
  ops->free_kernel = NULL;
  ops->create_sampler = NULL;
  ops->free_sampler = NULL;
  ops->copy_image_rect = pocl_basic_copy_image_rect;
  ops->write_image_rect = pocl_basic_write_image_rect;
  ops->read_image_rect = pocl_basic_read_image_rect;
  ops->map_image = pocl_basic_map_image;
  ops->unmap_image = pocl_basic_unmap_image;
  ops->fill_image = pocl_basic_fill_image;
}

char *
pocl_basic_build_hash (cl_device_id device)
{
  char* res = calloc(1000, sizeof(char));
  snprintf (res, 1000, "cpu-minimal-%s-%s", HOST_DEVICE_BUILD_HASH,
            device->llvm_cpu);
  return res;
}

unsigned int
pocl_basic_probe(struct pocl_device_ops *ops)
{
  int env_count = pocl_device_get_env_count(ops->device_name);

  /* for backwards compatibility */
  if (env_count <= 0)
    env_count = pocl_device_get_env_count("basic");

  /* No env specified, so pthread will be used instead of basic */
  if(env_count < 0)
    return 0;

  return env_count;
}

cl_int
pocl_basic_init (unsigned j, cl_device_id device, const char* parameters)
{
  struct data *d;
  cl_int ret = CL_SUCCESS;
  int err;
  static int first_basic_init = 1;

  if (first_basic_init)
    {
      pocl_init_dlhandle_cache();
      first_basic_init = 0;
    }

  d = (struct data *) calloc (1, sizeof (struct data));
  if (d == NULL)
    return CL_OUT_OF_HOST_MEMORY;

  d->current_kernel = NULL;
  device->data = d;

  pocl_init_default_device_infos (device);

  if (strstr (HOST_DEVICE_EXTENSIONS, "cl_khr_subgroup") != NULL)
    {
      /* In reality there is no independent SG progress implemented in this
         version because we can only have one SG in flight at a time, but it's
         a corner case which allows us to advertise it for full CTS compliance.
       */
      device->sub_group_independent_forward_progress = CL_TRUE;

      /* Just an arbitrary number here based on assumption of SG size 32. */
      device->max_num_sub_groups = device->max_work_group_size / 32;
    }

  /* 0 is the host memory shared with all drivers that use it */
  device->global_mem_id = 0;

  device->version_of_latest_passed_cts = HOST_DEVICE_LATEST_CTS_PASS;
  device->extensions = HOST_DEVICE_EXTENSIONS;

#if (HOST_DEVICE_CL_VERSION_MAJOR >= 3)
  device->features = HOST_DEVICE_FEATURES_30;
  device->program_scope_variables_pass = CL_TRUE;
  device->generic_as_support = CL_TRUE;

  pocl_setup_opencl_c_with_version (device, CL_TRUE);
  pocl_setup_features_with_version (device);
#else
  pocl_setup_opencl_c_with_version (device, CL_FALSE);
#endif

  pocl_setup_extensions_with_version (device);

  pocl_setup_builtin_kernels_with_version (device);

  pocl_setup_ils_with_version (device);

  device->on_host_queue_props
      = CL_QUEUE_OUT_OF_ORDER_EXEC_MODE_ENABLE | CL_QUEUE_PROFILING_ENABLE;

#if (!defined(ENABLE_CONFORMANCE)                                             \
     || (defined(ENABLE_CONFORMANCE) && (HOST_DEVICE_CL_VERSION_MAJOR >= 3)))
  /* full memory consistency model for atomic memory and fence operations
  https://www.khronos.org/registry/OpenCL/specs/3.0-unified/html/OpenCL_API.html#opencl-3.0-backwards-compatibility */
  device->atomic_memory_capabilities = CL_DEVICE_ATOMIC_ORDER_RELAXED
                                       | CL_DEVICE_ATOMIC_ORDER_ACQ_REL
                                       | CL_DEVICE_ATOMIC_ORDER_SEQ_CST
                                       | CL_DEVICE_ATOMIC_SCOPE_WORK_GROUP
                                       | CL_DEVICE_ATOMIC_SCOPE_DEVICE
                                       | CL_DEVICE_ATOMIC_SCOPE_ALL_DEVICES;
  device->atomic_fence_capabilities = CL_DEVICE_ATOMIC_ORDER_RELAXED
                                       | CL_DEVICE_ATOMIC_ORDER_ACQ_REL
                                       | CL_DEVICE_ATOMIC_ORDER_SEQ_CST
                                       | CL_DEVICE_ATOMIC_SCOPE_WORK_ITEM
                                       | CL_DEVICE_ATOMIC_SCOPE_WORK_GROUP
                                       | CL_DEVICE_ATOMIC_SCOPE_DEVICE;

  device->svm_allocation_priority = 1;

  /* OpenCL 2.0 properties */
  device->svm_caps = CL_DEVICE_SVM_COARSE_GRAIN_BUFFER
                     | CL_DEVICE_SVM_FINE_GRAIN_BUFFER
                     | CL_DEVICE_SVM_ATOMICS;
#endif

  if (strstr (HOST_DEVICE_EXTENSIONS, "cl_intel_unified_shared_memory")
      != NULL)
    {
      device->host_usm_capabs = CL_UNIFIED_SHARED_MEMORY_ACCESS_INTEL
                                | CL_UNIFIED_SHARED_MEMORY_ATOMIC_ACCESS_INTEL;

      device->device_usm_capabs
          = CL_UNIFIED_SHARED_MEMORY_ACCESS_INTEL
            | CL_UNIFIED_SHARED_MEMORY_ATOMIC_ACCESS_INTEL;

      device->single_shared_usm_capabs
          = CL_UNIFIED_SHARED_MEMORY_ACCESS_INTEL
            | CL_UNIFIED_SHARED_MEMORY_ATOMIC_ACCESS_INTEL;
    }

  /* hwloc probes OpenCL device info at its initialization in case
     the OpenCL extension is enabled. This causes to printout
     an unimplemented property error because hwloc is used to
     initialize global_mem_size which it is not yet. Just put
     a nonzero there for now. */
  device->global_mem_size = 1;
  err = pocl_topology_detect_device_info(device);
  if (err)
    ret = CL_INVALID_DEVICE;

  POCL_INIT_LOCK (d->cq_lock);

  assert (device->printf_buffer_size > 0);
  d->printf_buffer = pocl_aligned_malloc (MAX_EXTENDED_ALIGNMENT,
                                          device->printf_buffer_size);
  assert (d->printf_buffer != NULL);

  pocl_cpuinfo_detect_device_info(device);
  pocl_set_buffer_image_limits(device);

  device->local_mem_size = pocl_get_int_option ("POCL_CPU_LOCAL_MEM_SIZE",
                                                device->local_mem_size);

  if (device->vendor_id == 0)
    device->vendor_id = CL_KHRONOS_VENDOR_ID_POCL;

  /* The basic driver represents only one "compute unit" as
     it doesn't exploit multiple hardware threads. Multiple
     basic devices can be still used for task level parallelism 
     using multiple OpenCL devices. */
  device->max_compute_units = 1;
  device->max_sub_devices = 0;
  device->num_partition_properties = 0;
  device->num_partition_types = 0;

  return ret;
}

void
pocl_basic_run (void *data, _cl_command_node *cmd)
{
  struct data *d;
  struct pocl_argument *al;
  size_t x, y, z;
  unsigned i;
  cl_kernel kernel = cmd->command.run.kernel;
  cl_program program = kernel->program;
  pocl_kernel_metadata_t *meta = kernel->meta;
  struct pocl_context *pc = &cmd->command.run.pc;
  cl_uint dev_i = cmd->program_device_i;

  pocl_driver_build_gvar_init_kernel (program, dev_i, cmd->device,
                                      pocl_cpu_gvar_init_callback);

  if (pc->num_groups[0] == 0 || pc->num_groups[1] == 0 || pc->num_groups[2] == 0)
    return;

  assert (data != NULL);
  d = (struct data *) data;

  d->current_kernel = kernel;

  void **arguments = (void **)malloc (sizeof (void *)
                                      * (meta->num_args + meta->num_locals));

  /* Process the kernel arguments. Convert the opaque buffer
     pointers to real device pointers, allocate dynamic local
     memory buffers, etc. */
  for (i = 0; i < meta->num_args; ++i)
    {
      al = &(cmd->command.run.arguments[i]);
      if (ARG_IS_LOCAL (meta->arg_info[i]))
        {
          if (cmd->device->device_alloca_locals)
            {
              /* Local buffers are allocated in the device side work-group
                 launcher. Let's pass only the sizes of the local args in
                 the arg buffer. */
              assert (sizeof (size_t) == sizeof (void *));
              arguments[i] = (void *)(uintptr_t)al->size;
            }
          else
            {
              arguments[i] = malloc (sizeof (void *));
              *(void **)(arguments[i]) =
                pocl_aligned_malloc(MAX_EXTENDED_ALIGNMENT, al->size);
            }
        }
      else if (meta->arg_info[i].type == POCL_ARG_TYPE_POINTER)
        {
          /* It's legal to pass a NULL pointer to clSetKernelArguments. In
             that case we must pass the same NULL forward to the kernel.
             Otherwise, the user must have created a buffer with per device
             pointers stored in the cl_mem. */
          arguments[i] = malloc (sizeof (void *));
          if (al->value == NULL)
            {
              *(void **)arguments[i] = NULL;
            }
          else
            {
              void *ptr = NULL;
              if (al->is_svm)
                {
                  ptr = *(void **)al->value;
                }
              else
                {
                  cl_mem m = (*(cl_mem *)(al->value));
                  ptr = m->device_ptrs[cmd->device->global_mem_id].mem_ptr;
                }
              *(void **)arguments[i] = (char *)ptr + al->offset;
            }
        }
      else if (meta->arg_info[i].type == POCL_ARG_TYPE_IMAGE)
        {
          dev_image_t di;
          pocl_fill_dev_image_t (&di, al, cmd->device);

          void *devptr = pocl_aligned_malloc (MAX_EXTENDED_ALIGNMENT,
                                              sizeof (dev_image_t));
          arguments[i] = malloc (sizeof (void *));
          *(void **)(arguments[i]) = devptr;
          memcpy (devptr, &di, sizeof (dev_image_t));
        }
      else if (meta->arg_info[i].type == POCL_ARG_TYPE_SAMPLER)
        {
          dev_sampler_t ds;
          pocl_fill_dev_sampler_t (&ds, al);
          arguments[i] = malloc (sizeof (void *));
          *(void **)(arguments[i]) = (void *)ds;
        }
      else
        {
          arguments[i] = al->value;
        }
    }

  if (cmd->device->device_alloca_locals)
    {
      /* Local buffers are allocated in the device side work-group
         launcher. Let's pass only the sizes of the local args in
         the arg buffer. */
      for (i = 0; i < meta->num_locals; ++i)
        {
          assert (sizeof (size_t) == sizeof (void *));
          size_t s = meta->local_sizes[i];
          size_t j = meta->num_args + i;
          *(size_t *)(arguments[j]) = s;
        }
    }
  else
    {
      for (i = 0; i < meta->num_locals; ++i)
        {
          size_t s = meta->local_sizes[i];
          size_t j = meta->num_args + i;
          arguments[j] = malloc (sizeof (void *));
          void *pp = pocl_aligned_malloc (MAX_EXTENDED_ALIGNMENT, s);
          *(void **)(arguments[j]) = pp;
        }
    }

  pc->printf_buffer = d->printf_buffer;
  assert (pc->printf_buffer != NULL);
  pc->printf_buffer_capacity = cmd->device->printf_buffer_size;
  assert (pc->printf_buffer_capacity > 0);
  uint position = 0;
  pc->printf_buffer_position = &position;
  pc->global_var_buffer = program->gvar_storage[dev_i];

  unsigned rm = pocl_save_rm ();
  pocl_set_default_rm ();
  unsigned ftz = pocl_save_ftz ();
  pocl_set_ftz (kernel->program->flush_denorms);

  pocl_workgroup_func pfn = (pocl_workgroup_func)cmd->command.run.wg;

  for (z = 0; z < pc->num_groups[2]; ++z)
    for (y = 0; y < pc->num_groups[1]; ++y)
      for (x = 0; x < pc->num_groups[0]; ++x)
        (pfn)((uint8_t *)arguments, (uint8_t *)pc, x, y, z);

  pocl_restore_rm (rm);
  pocl_restore_ftz (ftz);

  if (position > 0)
    {
      write (STDOUT_FILENO, pc->printf_buffer, position);
      position = 0;
    }

  for (i = 0; i < meta->num_args; ++i)
    {
      if (ARG_IS_LOCAL (meta->arg_info[i]))
        {
          if (!cmd->device->device_alloca_locals)
            {
              POCL_MEM_FREE(*(void **)(arguments[i]));
              POCL_MEM_FREE(arguments[i]);
            }
          else
            {
              /* Device side local space allocation has deallocation via stack
                 unwind. */
            }
        }
      else if (meta->arg_info[i].type == POCL_ARG_TYPE_IMAGE
               || meta->arg_info[i].type == POCL_ARG_TYPE_SAMPLER)
        {
          if (meta->arg_info[i].type != POCL_ARG_TYPE_SAMPLER)
            POCL_MEM_FREE (*(void **)(arguments[i]));
          POCL_MEM_FREE(arguments[i]);
        }
      else if (meta->arg_info[i].type == POCL_ARG_TYPE_POINTER)
        {
          POCL_MEM_FREE(arguments[i]);
        }
    }

  if (!cmd->device->device_alloca_locals)
    for (i = 0; i < meta->num_locals; ++i)
      {
        POCL_MEM_FREE (*(void **)(arguments[meta->num_args + i]));
        POCL_MEM_FREE (arguments[meta->num_args + i]);
      }
  free(arguments);

  pocl_release_dlhandle_cache (cmd);
}

void
pocl_basic_run_native (void *data, _cl_command_node *cmd)
{
  cl_event ev = cmd->sync.event.event;
  cl_device_id dev = cmd->device;
  size_t i;
  for (i = 0; i < ev->num_buffers; i++)
    {
      void *arg_loc = cmd->command.native.arg_locs[i];
      void *buf = ev->mem_objs[i]->device_ptrs[dev->global_mem_id].mem_ptr;
      if (dev->address_bits == 32)
        *((uint32_t *)arg_loc) = (uint32_t) (((uintptr_t)buf) & 0xFFFFFFFF);
      else
        *((uint64_t *)arg_loc) = (uint64_t) (uintptr_t)buf;
    }

  cmd->command.native.user_func(cmd->command.native.args);

  POCL_MEM_FREE (cmd->command.native.arg_locs);
}

cl_int
pocl_basic_uninit (unsigned j, cl_device_id device)
{
  struct data *d = (struct data*)device->data;
  POCL_DESTROY_LOCK (d->cq_lock);
  pocl_aligned_free (d->printf_buffer);
  POCL_MEM_FREE(d);
  device->data = NULL;
  return CL_SUCCESS;
}

cl_int
pocl_basic_reinit (unsigned j, cl_device_id device)
{
  struct data *d = (struct data *)calloc (1, sizeof (struct data));
  if (d == NULL)
    return CL_OUT_OF_HOST_MEMORY;

  d->current_kernel = NULL;

  assert (device->printf_buffer_size > 0);
  d->printf_buffer = pocl_aligned_malloc (MAX_EXTENDED_ALIGNMENT,
                                          device->printf_buffer_size);
  assert (d->printf_buffer != NULL);

  POCL_INIT_LOCK (d->cq_lock);
  device->data = d;
  return CL_SUCCESS;
}


static void basic_command_scheduler (struct data *d) 
{
  _cl_command_node *node;
  
  /* execute commands from ready list */
  while ((node = d->ready_list))
    {
      assert (pocl_command_is_ready (node->sync.event.event));
      assert (node->sync.event.event->status == CL_SUBMITTED);
      CDL_DELETE (d->ready_list, node);
      POCL_UNLOCK (d->cq_lock);
      pocl_exec_command (node);
      POCL_LOCK (d->cq_lock);
    }

  return;
}

void
pocl_basic_submit (_cl_command_node *node, cl_command_queue cq)
{
  struct data *d = node->device->data;

  if (node != NULL && node->type == CL_COMMAND_NDRANGE_KERNEL)
    pocl_check_kernel_dlhandle_cache (node, CL_TRUE, CL_TRUE);

  node->ready = 1;
  POCL_LOCK (d->cq_lock);
  pocl_command_push(node, &d->ready_list, &d->command_list);

  POCL_UNLOCK_OBJ (node->sync.event.event);
  basic_command_scheduler (d);
  POCL_UNLOCK (d->cq_lock);

  return;
}

void pocl_basic_flush (cl_device_id device, cl_command_queue cq)
{
  struct data *d = (struct data*)device->data;

  POCL_LOCK (d->cq_lock);
  basic_command_scheduler (d);
  POCL_UNLOCK (d->cq_lock);
}

void
pocl_basic_join (cl_device_id device, cl_command_queue cq)
{
  struct data *d = (struct data*)device->data;

  POCL_LOCK (d->cq_lock);
  basic_command_scheduler (d);
  POCL_UNLOCK (d->cq_lock);

  return;
}

void
pocl_basic_notify (cl_device_id device, cl_event event, cl_event finished)
{
  struct data *d = (struct data*)device->data;
  _cl_command_node * volatile node = event->command;

  if (finished->status < CL_COMPLETE)
    {
      pocl_update_event_failed (event);
      return;
    }

  if (!node->ready)
    return;

  if (pocl_command_is_ready (event))
    {
      if (event->status == CL_QUEUED)
        {
          pocl_update_event_submitted (event);
          POCL_LOCK (d->cq_lock);
          CDL_DELETE (d->command_list, node);
          CDL_PREPEND (d->ready_list, node);
          basic_command_scheduler (d);
          POCL_UNLOCK (d->cq_lock);
        }
      return;
    }
}

void
pocl_basic_compile_kernel (_cl_command_node *cmd, cl_kernel kernel,
                           cl_device_id device, int specialize)
{
  char *saved_name = NULL;
  pocl_sanitize_builtin_kernel_name (kernel, &saved_name);
  if (cmd != NULL && cmd->type == CL_COMMAND_NDRANGE_KERNEL)
    pocl_check_kernel_dlhandle_cache (cmd, CL_FALSE, specialize);
  pocl_restore_builtin_kernel_name (kernel, saved_name);
}

int
pocl_basic_free_program (cl_device_id device, cl_program program,
                          unsigned dev_i)
{
  pocl_driver_free_program (device, program, dev_i);
  program->global_var_total_size[dev_i] = 0;
  POCL_MEM_FREE (program->gvar_storage[dev_i]);
  return 0;
}
/*********************** IMAGES ********************************/

cl_int pocl_basic_copy_image_rect( void *data,
                                   cl_mem src_image,
                                   cl_mem dst_image,
                                   pocl_mem_identifier *src_mem_id,
                                   pocl_mem_identifier *dst_mem_id,
                                   const size_t *src_origin,
                                   const size_t *dst_origin,
                                   const size_t *region)
{

  size_t px = src_image->image_elem_size * src_image->image_channels;
  const size_t adj_src_origin[3]
      = { src_origin[0] * px, src_origin[1], src_origin[2] };
  const size_t adj_dst_origin[3]
      = { dst_origin[0] * px, dst_origin[1], dst_origin[2] };
  const size_t adj_region[3] = { region[0] * px, region[1], region[2] };

  POCL_MSG_PRINT_MEMORY (
      "CPU: COPY IMAGE RECT \n"
      "dst_image %p dst_mem_id %p \n"
      "src_image %p src_mem_id %p \n"
      "dst_origin [0,1,2] %zu %zu %zu \n"
      "src_origin [0,1,2] %zu %zu %zu \n"
      "region [0,1,2] %zu %zu %zu \n"
      "px %zu\n",
      dst_image, dst_mem_id,
      src_image, src_mem_id,
      dst_origin[0], dst_origin[1], dst_origin[2],
      src_origin[0], src_origin[1], src_origin[2],
      region[0], region[1], region[2],
      px);

  pocl_driver_copy_rect (
      data, dst_mem_id, NULL, src_mem_id, NULL, adj_dst_origin, adj_src_origin,
      adj_region, dst_image->image_row_pitch, dst_image->image_slice_pitch,
      src_image->image_row_pitch, src_image->image_slice_pitch);

  return CL_SUCCESS;
}

/* copies a region from host or device buffer to device image */
cl_int pocl_basic_write_image_rect (  void *data,
                                      cl_mem dst_image,
                                      pocl_mem_identifier *dst_mem_id,
                                      const void *__restrict__ src_host_ptr,
                                      pocl_mem_identifier *src_mem_id,
                                      const size_t *origin,
                                      const size_t *region,
                                      size_t src_row_pitch,
                                      size_t src_slice_pitch,
                                      size_t src_offset)
{
  POCL_MSG_PRINT_MEMORY (
      "CPU: WRITE IMAGE RECT \n"
      "dst_image %p dst_mem_id %p \n"
      "src_hostptr %p src_mem_id %p \n"
      "origin [0,1,2] %zu %zu %zu \n"
      "region [0,1,2] %zu %zu %zu \n"
      "row %zu slice %zu offset %zu \n",
      dst_image, dst_mem_id,
      src_host_ptr, src_mem_id,
      origin[0], origin[1], origin[2],
      region[0], region[1], region[2],
      src_row_pitch, src_slice_pitch, src_offset);

  const void *__restrict__ ptr
      = src_host_ptr ? src_host_ptr : src_mem_id->mem_ptr;
  ptr += src_offset;
  const size_t zero_origin[3] = { 0 };
  size_t px = dst_image->image_elem_size * dst_image->image_channels;
  if (src_row_pitch == 0)
    src_row_pitch = px * region[0];
  if (src_slice_pitch == 0)
    src_slice_pitch = src_row_pitch * region[1];

  const size_t adj_origin[3] = { origin[0] * px, origin[1], origin[2] };
  const size_t adj_region[3] = { region[0] * px, region[1], region[2] };

  pocl_driver_write_rect (data, ptr, dst_mem_id, NULL, adj_origin, zero_origin,
                          adj_region, dst_image->image_row_pitch,
                          dst_image->image_slice_pitch, src_row_pitch,
                          src_slice_pitch);
  return CL_SUCCESS;
}

/* copies a region from device image to host or device buffer */
cl_int pocl_basic_read_image_rect(  void *data,
                                    cl_mem src_image,
                                    pocl_mem_identifier *src_mem_id,
                                    void *__restrict__ dst_host_ptr,
                                    pocl_mem_identifier *dst_mem_id,
                                    const size_t *origin,
                                    const size_t *region,
                                    size_t dst_row_pitch,
                                    size_t dst_slice_pitch,
                                    size_t dst_offset)
{
  POCL_MSG_PRINT_MEMORY (
      "CPU: READ IMAGE RECT \n"
      "src_image %p src_mem_id %p \n"
      "dst_hostptr %p dst_mem_id %p \n"
      "origin [0,1,2] %zu %zu %zu \n"
      "region [0,1,2] %zu %zu %zu \n"
      "row %zu slice %zu offset %zu \n",
      src_image, src_mem_id,
      dst_host_ptr, dst_mem_id,
      origin[0], origin[1], origin[2],
      region[0], region[1], region[2],
      dst_row_pitch, dst_slice_pitch, dst_offset);

  void *__restrict__ ptr = dst_host_ptr ? dst_host_ptr : dst_mem_id->mem_ptr;
  ptr += dst_offset;
  const size_t zero_origin[3] = { 0 };
  size_t px = src_image->image_elem_size * src_image->image_channels;
  if (dst_row_pitch == 0)
    dst_row_pitch = px * region[0];
  if (dst_slice_pitch == 0)
    dst_slice_pitch = dst_row_pitch * region[1];
  const size_t adj_origin[3] = { origin[0] * px, origin[1], origin[2] };
  const size_t adj_region[3] = { region[0] * px, region[1], region[2] };

  pocl_driver_read_rect (data, ptr, src_mem_id, NULL, adj_origin, zero_origin,
                         adj_region, src_image->image_row_pitch,
                         src_image->image_slice_pitch, dst_row_pitch,
                         dst_slice_pitch);
  return CL_SUCCESS;
}


cl_int pocl_basic_map_image (void *data,
                             pocl_mem_identifier *mem_id,
                             cl_mem src_image,
                             mem_mapping_t *map)
{
  assert (map->host_ptr != NULL);

  if (map->map_flags & CL_MAP_WRITE_INVALIDATE_REGION)
    return CL_SUCCESS;

  if (map->host_ptr != ((char *)mem_id->mem_ptr + map->offset))
    {
      pocl_basic_read_image_rect (data, src_image, mem_id, map->host_ptr,
                                  NULL, map->origin, map->region,
                                  map->row_pitch, map->slice_pitch, 0);
    }
  return CL_SUCCESS;
}

cl_int pocl_basic_unmap_image(void *data,
                              pocl_mem_identifier *mem_id,
                              cl_mem dst_image,
                              mem_mapping_t *map)
{
  if (map->map_flags == CL_MAP_READ)
    return CL_SUCCESS;

  if (map->host_ptr != ((char *)mem_id->mem_ptr + map->offset))
    {
      pocl_basic_write_image_rect (data, dst_image, mem_id, map->host_ptr,
                                   NULL, map->origin, map->region,
                                   map->row_pitch, map->slice_pitch, 0);
    }
  return CL_SUCCESS;
}

cl_int
pocl_basic_fill_image (void *data, cl_mem image,
                       pocl_mem_identifier *image_data, const size_t *origin,
                       const size_t *region, cl_uint4 orig_pixel,
                       pixel_t fill_pixel, size_t pixel_size)
{
   POCL_MSG_PRINT_MEMORY ("CPU: FILL IMAGE \n"
                          "image %p data %p \n"
                          "origin [0,1,2] %zu %zu %zu \n"
                          "region [0,1,2] %zu %zu %zu \n"
                          "pixel %p size %zu \n",
                          image, image_data,
                          origin[0], origin[1], origin[2],
                          region[0], region[1], region[2],
                          fill_pixel, pixel_size);

  size_t row_pitch = image->image_row_pitch;
  size_t slice_pitch = image->image_slice_pitch;
  char *__restrict const adjusted_device_ptr
      = (char *)image_data->mem_ptr
        + origin[0] * pixel_size
        + row_pitch * origin[1]
        + slice_pitch * origin[2];

  size_t i, j, k;

  for (k = 0; k < region[2]; ++k)
    for (j = 0; j < region[1]; ++j)
      for (i = 0; i < region[0]; ++i)
        memcpy (adjusted_device_ptr
                  + pixel_size * i
                  + row_pitch * j
                  + slice_pitch * k,
                fill_pixel,
                pixel_size);
  return CL_SUCCESS;
}

/***************************************************************************/
void
pocl_basic_svm_free (cl_device_id dev, void *svm_ptr)
{
  /* TODO we should somehow figure out the size argument
   * and call pocl_free_global_mem */
  pocl_aligned_free (svm_ptr);
}

void *
pocl_basic_svm_alloc (cl_device_id dev, cl_svm_mem_flags flags, size_t size)

{
  return pocl_aligned_malloc (MAX_EXTENDED_ALIGNMENT, size);
}

static struct _pocl_basic_usm_allocation_t *usm_allocations = NULL;
static pocl_lock_t usm_lock;

void *
pocl_basic_usm_alloc (cl_device_id dev, unsigned alloc_type,
                      cl_mem_alloc_flags_intel flags, size_t size,
                      cl_int *err_code)
{
  int errcode = CL_SUCCESS;
  void *ptr = NULL;

  switch (alloc_type)
    {
    case CL_MEM_TYPE_HOST_INTEL:
      POCL_GOTO_ERROR_ON ((dev->host_usm_capabs == 0), CL_INVALID_OPERATION,
                          "Device does not support Host USM allocations\n");
      break;
    case CL_MEM_TYPE_DEVICE_INTEL:
      POCL_GOTO_ERROR_ON ((dev->device_usm_capabs == 0), CL_INVALID_OPERATION,
                          "Device does not support Device USM allocations\n");
      break;
    case CL_MEM_TYPE_SHARED_INTEL:
      POCL_GOTO_ERROR_ON ((dev->single_shared_usm_capabs == 0),
                          CL_INVALID_OPERATION,
                          "Device does not support Shared USM allocations\n");
      break;
    default:
      POCL_GOTO_ERROR_ON (1, CL_INVALID_PROPERTY,
                          "Unknown USM AllocType requested\n");
    }

  ptr = pocl_aligned_malloc (MAX_EXTENDED_ALIGNMENT, size);

  if (ptr != NULL)
    {
      pocl_basic_usm_allocation_t *all
          = malloc (sizeof (pocl_basic_usm_allocation_t));
      POCL_GOTO_ERROR_COND ((all == NULL), CL_OUT_OF_HOST_MEMORY);
      all->ptr = ptr;
      all->size = size;
      all->flags = flags;
      all->alloc_type = alloc_type;
      POCL_LOCK (usm_lock);
      DL_APPEND (usm_allocations, all);
      POCL_UNLOCK (usm_lock);

      POCL_MSG_WARN ("ALLOCATED: ALL_PTR: %p ALL_SIZE: %zu\n", all->ptr,
                     all->size);
    }

ERROR:
  if (err_code)
    *err_code = errcode;

  return ptr;
}

void
pocl_basic_usm_free (cl_device_id dev, void *svm_ptr)
{
  POCL_LOCK (usm_lock);
  pocl_basic_usm_allocation_t *item = NULL, *tmp = NULL;
  DL_FOREACH_SAFE (usm_allocations, item, tmp)
  {
    if (item->ptr == svm_ptr)
      {
        DL_DELETE (usm_allocations, item);
        free (item);
        break;
      }
  }
  POCL_UNLOCK (usm_lock);

  /* we should always find it, b/c there are checks
   * in the runtime API (clMemFreeINTEL) */
  assert (item != NULL);
  pocl_aligned_free (svm_ptr);
}

void
pocl_basic_svm_copy (cl_device_id dev, void *__restrict__ dst,
                     const void *__restrict__ src, size_t size)
{
  memcpy (dst, src, size);
}

static cl_bitfield
pocl_basic_get_mem_caps (cl_device_id device, cl_device_info Type)
{
  switch (Type)
    {
    case CL_DEVICE_HOST_MEM_CAPABILITIES_INTEL:
      return device->host_usm_capabs;
    case CL_DEVICE_DEVICE_MEM_CAPABILITIES_INTEL:
      return device->device_usm_capabs;
    case CL_DEVICE_SINGLE_DEVICE_SHARED_MEM_CAPABILITIES_INTEL:
      return device->single_shared_usm_capabs;
    case CL_DEVICE_CROSS_DEVICE_SHARED_MEM_CAPABILITIES_INTEL:
      return device->cross_shared_usm_capabs;
    case CL_DEVICE_SHARED_SYSTEM_MEM_CAPABILITIES_INTEL:
      return device->system_shared_usm_capabs;
    default:
      assert (0 && "unhandled switch value");
    }
  return 0;
}

cl_int
pocl_basic_get_device_info_ext (cl_device_id device, cl_device_info param_name,
                            size_t param_value_size, void *param_value,
                            size_t *param_value_size_ret)
{
  switch (param_name)
    {
    case CL_DEVICE_HOST_MEM_CAPABILITIES_INTEL:
    case CL_DEVICE_DEVICE_MEM_CAPABILITIES_INTEL:
    case CL_DEVICE_SINGLE_DEVICE_SHARED_MEM_CAPABILITIES_INTEL:
    case CL_DEVICE_CROSS_DEVICE_SHARED_MEM_CAPABILITIES_INTEL:
    case CL_DEVICE_SHARED_SYSTEM_MEM_CAPABILITIES_INTEL:
      {
        cl_bitfield caps = pocl_basic_get_mem_caps (device, param_name);
        POCL_RETURN_GETINFO (cl_bitfield, caps);
      }

    case CL_DEVICE_SUB_GROUP_SIZES_INTEL:
    {
      /* We can basically support fixing any WG size with the CPU devices, but
         let's report something semi-sensible here for vectorization aid. */
      size_t sizes[] = { 1, 2, 4, 8, 16, 32, 64, 128, 256, 512 };
      POCL_RETURN_GETINFO_ARRAY (size_t, sizeof (sizes) / sizeof (size_t),
                                 sizes);
    }
    default:
    POCL_MSG_ERR ("Unknown param_name for get_device_info_ext: %u\n",
                  param_name);
    return CL_INVALID_VALUE;
    }
}

cl_int
pocl_basic_get_mem_info_ext (cl_device_id dev, const void *ptr,
                             cl_uint param_name, size_t param_value_size,
                             void *param_value, size_t *param_value_size_ret)
{
  POCL_LOCK (usm_lock);
  pocl_basic_usm_allocation_t *item = NULL;
  DL_FOREACH (usm_allocations, item)
  {
    POCL_MSG_WARN ("PTR: %p ITEM_PTR: %p SIZE: %zu\n", ptr, item->ptr,
                   item->size);
    if ((ptr >= item->ptr)
        && ((const char *)ptr < ((const char *)item->ptr + item->size)))
    {
      break;
    }
  }
  POCL_UNLOCK (usm_lock);

  switch (param_name)
    {

    case CL_MEM_ALLOC_TYPE_INTEL:
    {
      if (item == NULL)
          POCL_RETURN_GETINFO (cl_uint, CL_MEM_TYPE_UNKNOWN_INTEL);
      else
          POCL_RETURN_GETINFO (cl_uint, item->alloc_type);
    }
    case CL_MEM_ALLOC_BASE_PTR_INTEL:
    {
      if (item == NULL)
          POCL_RETURN_GETINFO (void *, NULL);
      else
          POCL_RETURN_GETINFO (void *, item->ptr);
    }
    case CL_MEM_ALLOC_SIZE_INTEL:
    {
      if (item == NULL)
          POCL_RETURN_GETINFO (size_t, 0);
      else
          POCL_RETURN_GETINFO (size_t, item->size);
    }
    case CL_MEM_ALLOC_DEVICE_INTEL:
    {
      if (item == NULL)
          POCL_RETURN_GETINFO (cl_device_id, NULL);
      else
          POCL_RETURN_GETINFO (cl_device_id, dev);
    }
    case CL_MEM_ALLOC_FLAGS_INTEL:
    {
      if (item == NULL)
          POCL_RETURN_GETINFO (cl_mem_alloc_flags_intel, 0);
      else
          POCL_RETURN_GETINFO (cl_mem_alloc_flags_intel, item->flags);
    }
    default:
    return CL_INVALID_VALUE;
    }
}

cl_int
pocl_basic_set_kernel_exec_info_ext (cl_device_id dev,
                                     unsigned program_device_i,
                                     cl_kernel Kernel, cl_uint param_name,
                                     size_t param_value_size,
                                     const void *param_value)
{

  switch (param_name)
    {
    case CL_KERNEL_EXEC_INFO_SVM_FINE_GRAIN_SYSTEM:
    case CL_KERNEL_EXEC_INFO_SVM_PTRS:
    case CL_KERNEL_EXEC_INFO_USM_PTRS_INTEL:
    case CL_KERNEL_EXEC_INFO_INDIRECT_HOST_ACCESS_INTEL:
    case CL_KERNEL_EXEC_INFO_INDIRECT_DEVICE_ACCESS_INTEL:
    case CL_KERNEL_EXEC_INFO_INDIRECT_SHARED_ACCESS_INTEL:
    return CL_SUCCESS;
    default:
      return CL_INVALID_VALUE;
    }
}<|MERGE_RESOLUTION|>--- conflicted
+++ resolved
@@ -1,6 +1,4 @@
-/* basic.c - a minimalistic single core pocl device driver layer implementation
-
-   Copyright (c) 2011-2013 Universidad Rey Juan Carlos and
+opyright (c) 2011-2013 Universidad Rey Juan Carlos and
                  2011-2021 Pekka Jääskeläinen
                  2023 Pekka Jääskeläinen / Intel Finland Oy
 
@@ -50,13 +48,10 @@
 
 #include "common_driver.h"
 
-<<<<<<< HEAD
-=======
 #ifdef ENABLE_LLVM
 #include "pocl_llvm.h"
 #endif
 
->>>>>>> 86f812a8
 struct data {
   /* List of commands ready to be executed */
   _cl_command_node *ready_list;
@@ -72,8 +67,6 @@
   void *printf_buffer;
 };
 
-<<<<<<< HEAD
-=======
 typedef struct _pocl_basic_usm_allocation_t
 {
   void *ptr;
@@ -84,7 +77,6 @@
   struct _pocl_basic_usm_allocation_t *next, *prev;
 } pocl_basic_usm_allocation_t;
 
->>>>>>> 86f812a8
 void
 pocl_basic_init_device_ops(struct pocl_device_ops *ops)
 {
@@ -370,7 +362,7 @@
                  launcher. Let's pass only the sizes of the local args in
                  the arg buffer. */
               assert (sizeof (size_t) == sizeof (void *));
-              arguments[i] = (void *)(uintptr_t)al->size;
+              arguments[i] = (void *)al->size;
             }
           else
             {
@@ -458,7 +450,7 @@
   assert (pc->printf_buffer != NULL);
   pc->printf_buffer_capacity = cmd->device->printf_buffer_size;
   assert (pc->printf_buffer_capacity > 0);
-  uint position = 0;
+  uint32_t position = 0;
   pc->printf_buffer_position = &position;
   pc->global_var_buffer = program->gvar_storage[dev_i];
 
@@ -467,12 +459,11 @@
   unsigned ftz = pocl_save_ftz ();
   pocl_set_ftz (kernel->program->flush_denorms);
 
-  pocl_workgroup_func pfn = (pocl_workgroup_func)cmd->command.run.wg;
-
   for (z = 0; z < pc->num_groups[2]; ++z)
     for (y = 0; y < pc->num_groups[1]; ++y)
       for (x = 0; x < pc->num_groups[0]; ++x)
-        (pfn)((uint8_t *)arguments, (uint8_t *)pc, x, y, z);
+        ((pocl_workgroup_func) cmd->command.run.wg)
+    ((uint8_t *)arguments, (uint8_t *)pc, x, y, z);
 
   pocl_restore_rm (rm);
   pocl_restore_ftz (ftz);

/* OpenCL native pthreaded device implementation.

   Copyright (c) 2011-2012 Universidad Rey Juan Carlos and
                           Pekka Jääskeläinen / Tampere Univ. of Technology
   
   Permission is hereby granted, free of charge, to any person obtaining a copy
   of this software and associated documentation files (the "Software"), to deal
   in the Software without restriction, including without limitation the rights
   to use, copy, modify, merge, publish, distribute, sublicense, and/or sell
   copies of the Software, and to permit persons to whom the Software is
   furnished to do so, subject to the following conditions:
   
   The above copyright notice and this permission notice shall be included in
   all copies or substantial portions of the Software.
   
   THE SOFTWARE IS PROVIDED "AS IS", WITHOUT WARRANTY OF ANY KIND, EXPRESS OR
   IMPLIED, INCLUDING BUT NOT LIMITED TO THE WARRANTIES OF MERCHANTABILITY,
   FITNESS FOR A PARTICULAR PURPOSE AND NONINFRINGEMENT. IN NO EVENT SHALL THE
   AUTHORS OR COPYRIGHT HOLDERS BE LIABLE FOR ANY CLAIM, DAMAGES OR OTHER
   LIABILITY, WHETHER IN AN ACTION OF CONTRACT, TORT OR OTHERWISE, ARISING FROM,
   OUT OF OR IN CONNECTION WITH THE SOFTWARE OR THE USE OR OTHER DEALINGS IN
   THE SOFTWARE.
*/

#include "pocl-pthread.h"
#include <assert.h>
#include <pthread.h>
#include <string.h>
#include <stdlib.h>
#include <errno.h>
#include <unistd.h>
#include "pocl_runtime_config.h"
#include "utlist.h"
#include "cpuinfo.h"
#include "topology/pocl_topology.h"
#include "common.h"
#include "config.h"
#include "devices.h"
#include "pocl_util.h"
#include "pocl_mem_management.h"

#ifdef CUSTOM_BUFFER_ALLOCATOR

#include "bufalloc.h"
#include <dev_image.h>

/* Instead of mallocing a buffer size for a region, try to allocate 
   this many times the buffer size to hopefully avoid mallocs for 
   the next buffer allocations.
   
   Falls back to single multiple allocation if fails to allocate a
   larger region. */
#define ALLOCATION_MULTIPLE 32

/* To avoid memory hogging in case of larger buffers, limit the
   extra allocation margin to this number of megabytes.

   The extra allocation should be done to avoid repetitive calls and
   memory fragmentation for smaller buffers only. 
 */
#define ADDITIONAL_ALLOCATION_MAX_MB 100

/* Whether to immediately free a region in case the last chunk was
   deallocated. If 0, it can reuse the same region over multiple kernels. */
#define FREE_EMPTY_REGIONS 0

/* CUSTOM_BUFFER_ALLOCATOR */
#endif

#define COMMAND_LENGTH 2048
#define WORKGROUP_STRING_LENGTH 128

/* The name of the environment variable used to force a certain max thread count
   for the thread execution. */
#define THREAD_COUNT_ENV "POCL_MAX_PTHREAD_COUNT"

typedef struct thread_arguments thread_arguments;
struct thread_arguments 
{
  void *data;
  cl_kernel kernel;
  unsigned device;
  struct pocl_context pc;
  int last_gid_x; 
  pocl_workgroup workgroup;
  struct pocl_argument *kernel_args;
  thread_arguments *volatile next;
};


#ifdef CUSTOM_BUFFER_ALLOCATOR
typedef struct _mem_regions_management{
  ba_lock_t mem_regions_lock;
  struct memory_region *mem_regions;
} mem_regions_management;
#endif

struct data {
  /* Currently loaded kernel. */
  cl_kernel current_kernel;
  /* Loaded kernel dynamic library handle. */
  lt_dlhandle current_dlhandle;

#ifdef CUSTOM_BUFFER_ALLOCATOR
  /* Lock for protecting the mem_regions linked list. Held when new mem_regions
     are created or old ones freed. */
  mem_regions_management* mem_regions;
#endif

};


static thread_arguments *volatile thread_argument_pool = 0;
static int argument_pool_initialized = 0;
pocl_lock_t ta_pool_lock;
static int get_max_thread_count();
static void * workgroup_thread (void *p);

static void pocl_init_thread_argument_manager (void)
{
  if (!argument_pool_initialized)
    {
      argument_pool_initialized = 1;
      POCL_INIT_LOCK (ta_pool_lock);
    }
}

static thread_arguments* new_thread_arguments ()
{
  thread_arguments *ta = NULL;
  POCL_LOCK (ta_pool_lock);
  if (ta = thread_argument_pool)
    {
      LL_DELETE (thread_argument_pool, ta);
      POCL_UNLOCK (ta_pool_lock);
      return ta;
    }
  POCL_UNLOCK (ta_pool_lock);
    
  return calloc (1, sizeof (thread_arguments));
}

static void free_thread_arguments (thread_arguments *ta)
{
  POCL_LOCK (ta_pool_lock);
  LL_PREPEND (thread_argument_pool, ta);
  POCL_UNLOCK (ta_pool_lock);
}

void
pocl_pthread_init_device_ops(struct pocl_device_ops *ops)
{
  pocl_basic_init_device_ops(ops);

  ops->device_name = "pthread";

  /* implementation */
  ops->probe = pocl_pthread_probe;
  ops->init_device_infos = pocl_pthread_init_device_infos;
  ops->uninit = pocl_pthread_uninit;
  ops->init = pocl_pthread_init;
  ops->alloc_mem_obj = pocl_pthread_alloc_mem_obj;
  ops->free = pocl_pthread_free;
  ops->read = pocl_pthread_read;
  ops->write = pocl_pthread_write;
  ops->copy = pocl_pthread_copy;
  ops->copy_rect = pocl_pthread_copy_rect;
  ops->run = pocl_pthread_run;
  ops->compile_submitted_kernels = pocl_basic_compile_submitted_kernels;

}

unsigned int
pocl_pthread_probe(struct pocl_device_ops *ops)
{
  int env_count = pocl_device_get_env_count(ops->device_name);
  /* Env was not specified, default behavior was to use 1 pthread device */
  if(env_count < 0)
    return 1;

  return env_count;
}

void
pocl_pthread_init_device_infos(struct _cl_device_id* dev)
{
  pocl_basic_init_device_infos(dev);

  dev->type = CL_DEVICE_TYPE_CPU;
  /* This could be SIZE_T_MAX, but setting it to INT_MAX should suffice, */
  /* and may avoid errors in user code that uses int instead of size_t */
  dev->max_work_item_sizes[0] = 1024;
  dev->max_work_item_sizes[1] = 1024;
  dev->max_work_item_sizes[2] = 1024;

}

void
pocl_pthread_init (cl_device_id device, const char* parameters)
{
  struct data *d; 
#ifdef CUSTOM_BUFFER_ALLOCATOR  
  static mem_regions_management* mrm = NULL;
#endif
  static int global_mem_id;
  int i;

  // TODO: this checks if the device was already initialized previously.
  // Should we instead have a separate bool field in device, or do the
  // initialization at library startup time with __attribute__((constructor))?
  if (device->data!=NULL)
    return;  

  d = (struct data *) malloc (sizeof (struct data));
  
  d->current_kernel = NULL;
  d->current_dlhandle = 0;

  device->data = d;
#ifdef CUSTOM_BUFFER_ALLOCATOR  
  if (mrm == NULL)
    {
      mrm = malloc (sizeof (mem_regions_management));
      BA_INIT_LOCK (mrm->mem_regions_lock);
      mrm->mem_regions = NULL;
    }
  d->mem_regions = mrm;
#endif  

  device->address_bits = sizeof(void*) * 8;

  /* Use the minimum values until we get a more sensible 
     upper limit from somewhere. */
  device->max_read_image_args = device->max_write_image_args = 128;
  device->image2d_max_width = device->image2d_max_height = 8192;
  device->image3d_max_width = device->image3d_max_height = device->image3d_max_depth = 2048;
  device->max_samplers = 16;  
  device->max_constant_args = 8;

  device->min_data_type_align_size = device->mem_base_addr_align = MAX_EXTENDED_ALIGNMENT;

  /* Note: The specification describes identifiers being delimited by
     only a single space character. Some programs that check the device's
     extension  string assume this rule. Future extension additions should
     ensure that there is no more than a single space between
     identifiers. */

<<<<<<< HEAD
#if _CL_DISABLE_LONG
#define DOUBLE_EXT 
#else
#define DOUBLE_EXT "cl_khr_fp64 "
=======
#ifndef _CL_DISABLE_LONG
#define DOUBLE_EXT "cl_khr_fp64 "
#else
#define DOUBLE_EXT
>>>>>>> 80c7775e
#endif

#ifndef _CL_DISABLE_HALF
#define HALF_EXT "cl_khr_fp16 "
#else
#define HALF_EXT
#endif

  device->extensions = DOUBLE_EXT HALF_EXT "cl_khr_byte_addressable_store";

  pocl_topology_detect_device_info(device);
  pocl_cpuinfo_detect_device_info(device);

  if(!strcmp(device->llvm_cpu, "(unknown)"))
    device->llvm_cpu = NULL;

  // work-around LLVM bug where sizeof(long)=4
  #ifdef _CL_DISABLE_LONG
  device->has_64bit_long=0;
  #endif

  pocl_init_thread_argument_manager();
  
}

void
pocl_pthread_uninit (cl_device_id device)
{
  struct data *d = (struct data*)device->data;
#ifdef CUSTOM_BUFFER_ALLOCATOR
  memory_region_t *region, *temp;
  DL_FOREACH_SAFE(d->mem_regions->mem_regions, region, temp)
    {
      DL_DELETE(d->mem_regions->mem_regions, region);
      free ((void*)region->chunks->start_address);
      free (region);    
    }
  d->mem_regions->mem_regions = NULL;
#endif  
  free (d);
  device->data = NULL;
}


#ifdef CUSTOM_BUFFER_ALLOCATOR
static int
allocate_aligned_buffer (struct data* d, void **memptr, size_t alignment, size_t size) 
{
  BA_LOCK(d->mem_regions->mem_regions_lock);
  chunk_info_t *chunk = alloc_buffer (d->mem_regions->mem_regions, size);
  if (chunk == NULL)
    {
      memory_region_t *new_mem_region = 
        (memory_region_t*)malloc (sizeof (memory_region_t));

      if (new_mem_region == NULL) 
        {
          BA_UNLOCK (d->mem_regions->mem_regions_lock);
          return ENOMEM;
        }

      /* Fallback to the minimum size in case of overflow. 
         Allocate a larger chunk to avoid allocation overheads
         later on. */
      size_t region_size = 
        max(min(size + ADDITIONAL_ALLOCATION_MAX_MB * 1024 * 1024, 
                size * ALLOCATION_MULTIPLE), size);

      assert (region_size >= size);

      void* space = NULL;
      if ((posix_memalign (&space, alignment, region_size)) != 0)
        {
          /* Failed to allocate a large region. Fall back to allocating 
             the smallest possible region for the buffer. */
          if ((posix_memalign (&space, alignment, size)) != 0) 
            {
              BA_UNLOCK (d->mem_regions->mem_regions_lock);
              return ENOMEM;
            }
          region_size = size;
        }

      init_mem_region (new_mem_region, (memory_address_t)space, region_size);
      new_mem_region->alignment = alignment;
      DL_APPEND (d->mem_regions->mem_regions, new_mem_region);
      chunk = alloc_buffer_from_region (new_mem_region, size);

      if (chunk == NULL)
      {
        printf("pocl error: could not allocate a buffer of size %zu from the newly created region of size %zu.\n",
               size, region_size);
        print_chunks(new_mem_region->chunks);
        /* In case the malloc didn't fail it should have been able to allocate 
           the buffer to a newly created Region. */
        assert (chunk != NULL);
      }
    }
  BA_UNLOCK (d->mem_regions->mem_regions_lock);
  
  *memptr = (void*) chunk->start_address;
  return 0;
}

#else

static int
allocate_aligned_buffer (struct data* d, void **memptr, size_t alignment, size_t size) 
{
  return posix_memalign (memptr, alignment, size);
}

#endif

void *
pocl_pthread_malloc (void *device_data, cl_mem_flags flags, size_t size, void *host_ptr)
{
  void *b;
  struct data* d = (struct data*)device_data;

  if (flags & CL_MEM_COPY_HOST_PTR)
    {
      if (allocate_aligned_buffer (d, &b, MAX_EXTENDED_ALIGNMENT, size) == 0)
        {
          memcpy (b, host_ptr, size);
          return b;
        }
      
      return NULL;
    }
  
  if (flags & CL_MEM_USE_HOST_PTR && host_ptr != NULL)
    {
      return host_ptr;
    }

  if (allocate_aligned_buffer (d, &b, MAX_EXTENDED_ALIGNMENT, size) == 0)
    return b;
  
  return NULL;
}

cl_int
pocl_pthread_alloc_mem_obj (cl_device_id device, cl_mem mem_obj)
{
  void *b = NULL;
  struct data* d = (struct data*)device->data;
  cl_int flags = mem_obj->flags;

  /* if memory for this global memory is not yet allocated -> do it */
  if (mem_obj->device_ptrs[device->global_mem_id].mem_ptr == NULL)
    {
      if (flags & CL_MEM_USE_HOST_PTR && mem_obj->mem_host_ptr != NULL)
        {
          b = mem_obj->mem_host_ptr;
        }
      else if (allocate_aligned_buffer (d, &b, MAX_EXTENDED_ALIGNMENT, 
                                        mem_obj->size) != 0)
        return CL_MEM_OBJECT_ALLOCATION_FAILURE;

      if (flags & CL_MEM_COPY_HOST_PTR)
        memcpy (b, mem_obj->mem_host_ptr, mem_obj->size);
    
      mem_obj->device_ptrs[device->global_mem_id].mem_ptr = b;
      mem_obj->device_ptrs[device->global_mem_id].global_mem_id = 
        device->global_mem_id;
    }
  /* copy already allocated global mem info to devices own slot */
  mem_obj->device_ptrs[device->dev_id] = 
    mem_obj->device_ptrs[device->global_mem_id];
    
  return CL_SUCCESS;
}

#ifdef CUSTOM_BUFFER_ALLOCATOR
void
pocl_pthread_free (void *device_data, cl_mem_flags flags, void *ptr)
{
  struct data* d = (struct data*) device_data;
  memory_region_t *region = NULL;

  if (flags & CL_MEM_USE_HOST_PTR)
      return; /* The host code should free the host ptr. */

  region = free_buffer (d->mem_regions->mem_regions, (memory_address_t)ptr);

  assert(region != NULL && "Unable to find the region for chunk.");

#if FREE_EMPTY_REGIONS == 1
  BA_LOCK(d->mem_regions->mem_regions_lock);
  BA_LOCK(region->lock);
  if (region->last_chunk == region->chunks && 
      !region->chunks->is_allocated) 
    {
      /* All chunks have been deallocated. free() the whole 
         memory region at once. */
      DL_DELETE(d->mem_regions->mem_regions, region);
      free ((void*)region->last_chunk->start_address);
      free (region);    
    }  
  BA_UNLOCK(region->lock);
  BA_UNLOCK(d->mem_regions->mem_regions_lock);
#endif
}

#else

void
pocl_pthread_free (void *data, cl_mem_flags flags, void *ptr)
{
  if (flags & CL_MEM_COPY_HOST_PTR)
    return;
  
  free (ptr);
}
#endif

void
pocl_pthread_read (void *data, void *host_ptr, const void *device_ptr, size_t cb)
{
  if (host_ptr == device_ptr)
    return;

  memcpy (host_ptr, device_ptr, cb);
}

void
pocl_pthread_write (void *data, const void *host_ptr, void *device_ptr, size_t cb)
{
  if (host_ptr == device_ptr)
    return;
  
  memcpy (device_ptr, host_ptr, cb);
}


void
pocl_pthread_copy (void *data, const void *src_ptr, void *__restrict__ dst_ptr, size_t cb)
{
  if (src_ptr == dst_ptr)
    return;
  
  memcpy (dst_ptr, src_ptr, cb);
}

void
pocl_pthread_copy_rect (void *data,
                        const void *__restrict const src_ptr,
                        void *__restrict__ const dst_ptr,
                        const size_t *__restrict__ const src_origin,
                        const size_t *__restrict__ const dst_origin, 
                        const size_t *__restrict__ const region,
                        size_t const src_row_pitch,
                        size_t const src_slice_pitch,
                        size_t const dst_row_pitch,
                        size_t const dst_slice_pitch)
{
  char const *__restrict const adjusted_src_ptr = 
    (char const*)src_ptr +
    src_origin[0] + src_row_pitch * (src_origin[1] + src_slice_pitch * src_origin[2]);
  char *__restrict__ const adjusted_dst_ptr = 
    (char*)dst_ptr +
    dst_origin[0] + dst_row_pitch * (dst_origin[1] + dst_slice_pitch * dst_origin[2]);
  
  size_t j, k;

  /* TODO: handle overlaping regions */
  
  for (k = 0; k < region[2]; ++k)
    for (j = 0; j < region[1]; ++j)
      memcpy (adjusted_dst_ptr + dst_row_pitch * j + dst_slice_pitch * k,
              adjusted_src_ptr + src_row_pitch * j + src_slice_pitch * k,
              region[0]);
}

#define FALLBACK_MAX_THREAD_COUNT 8
//#define DEBUG_MT
//#define DEBUG_MAX_THREAD_COUNT
/**
 * Return an estimate for the maximum thread count that should produce
 * the maximum parallelism without extra threading overheads.
 */
static
int 
get_max_thread_count(cl_device_id device) 
{
  /* if return THREAD_COUNT_ENV if set, 
     else return fallback or max_compute_units */
  if (device->max_compute_units == 0)
    return pocl_get_int_option (THREAD_COUNT_ENV, FALLBACK_MAX_THREAD_COUNT);
  else
    return pocl_get_int_option(THREAD_COUNT_ENV, device->max_compute_units);
}

void
pocl_pthread_run 
(void *data, 
 _cl_command_node* cmd)
{
  struct data *d;
  int error;
  char workgroup_string[WORKGROUP_STRING_LENGTH];
  unsigned device;
  cl_device_id device_ptr;
  unsigned i;
  cl_kernel kernel = cmd->command.run.kernel;
  struct pocl_context *pc = &cmd->command.run.pc;
  struct thread_arguments *arguments;
  static int max_threads = 0; /* this needs to be asked only once */

  d = (struct data *) data;

  /* Find which device number within the context correspond
     to current device.  */
  for (i = 0; i < kernel->context->num_devices; ++i)
    {
      if (kernel->context->devices[i]->data == data)
        {
          device = i;
          device_ptr = kernel->context->devices[i];
          break;
        }
    }


  int num_groups_x = pc->num_groups[0];
  /* TODO: distributing the work groups in the x dimension is not always the
     best option. This assumes x dimension has enough work groups to utilize
     all the threads. */
  if (max_threads == 0)
    max_threads = get_max_thread_count(device_ptr);

  int num_threads = min(max_threads, num_groups_x);
  pthread_t *threads = (pthread_t*) malloc (sizeof (pthread_t)*num_threads);
  
  int wgs_per_thread = num_groups_x / num_threads;
  /* In case the work group count is not divisible by the
     number of threads, we have to execute the remaining
     workgroups in one of the threads. */
  /* TODO: This is inefficient; it is better to round up when
     calculating wgs_per_thread */
  int leftover_wgs = num_groups_x - (num_threads*wgs_per_thread);

#ifdef DEBUG_MT    
  printf("### creating %d work group threads\n", num_threads);
  printf("### wgs per thread==%d leftover wgs==%d\n", wgs_per_thread, leftover_wgs);
#endif
  
  int first_gid_x = 0;
  int last_gid_x = wgs_per_thread - 1;
  for (i = 0; i < num_threads; 
       ++i, first_gid_x += wgs_per_thread, last_gid_x += wgs_per_thread) {

    if (i + 1 == num_threads) last_gid_x += leftover_wgs;

#ifdef DEBUG_MT       
    printf("### creating wg thread: first_gid_x==%d, last_gid_x==%d\n",
           first_gid_x, last_gid_x);
#endif
    arguments = new_thread_arguments();
    arguments->data = data;
    arguments->kernel = kernel;
    arguments->device = device;
    arguments->pc = *pc;
    arguments->pc.group_id[0] = first_gid_x;
    arguments->workgroup = cmd->command.run.wg;
    arguments->last_gid_x = last_gid_x;
    arguments->kernel_args = cmd->command.run.arguments;

    /* TODO: pool of worker threads to avoid syscalls here */
    error = pthread_create (&threads[i],
                            NULL,
                            workgroup_thread,
                            arguments);
    assert(!error);
  }

  for (i = 0; i < num_threads; ++i) {
    pthread_join(threads[i], NULL);
#ifdef DEBUG_MT       
    printf("### thread %u finished\n", (unsigned)threads[i]);
#endif
  }

  free(threads);
}

void *
pocl_pthread_map_mem (void *data, void *buf_ptr, 
                      size_t offset, size_t size, void* host_ptr) 
{
  /* All global pointers of the pthread/CPU device are in 
     the host address space already, and up to date. */     
  return (char*)buf_ptr + offset;
}

void *
workgroup_thread (void *p)
{
  struct thread_arguments *ta = (struct thread_arguments *) p;
  void **arguments = (void**)alloca((ta->kernel->num_args + ta->kernel->num_locals)*sizeof(void*));
  struct pocl_argument *al;  
  unsigned i = 0;

  /* TODO: refactor this to share code with basic.c 

     To function 
     void setup_kernel_arg_array(void **arguments, cl_kernel kernel)
     or similar
  */
  cl_kernel kernel = ta->kernel;
  for (i = 0; i < kernel->num_args; ++i)
    {
      al = &(ta->kernel_args[i]);
      if (kernel->arg_info[i].is_local)
        {
          arguments[i] = malloc (sizeof (void *));
          *(void **)(arguments[i]) = pocl_pthread_malloc(ta->data, 0, al->size, NULL);
        }
      else if (kernel->arg_info[i].type == POCL_ARG_TYPE_POINTER)
      {
        /* It's legal to pass a NULL pointer to clSetKernelArguments. In 
           that case we must pass the same NULL forward to the kernel.
           Otherwise, the user must have created a buffer with per device
           pointers stored in the cl_mem. */
        if (al->value == NULL) 
          {
            arguments[i] = malloc (sizeof (void *));
            *(void **)arguments[i] = NULL;
          }
        else
          {
            arguments[i] = 
              &((*(cl_mem *)(al->value))->device_ptrs[ta->device].mem_ptr);
          }
      }
      else if (kernel->arg_info[i].type == POCL_ARG_TYPE_IMAGE)
        {
          dev_image_t di;
          fill_dev_image_t(&di, al, ta->device);
          void* devptr = pocl_pthread_malloc(ta->data, 0, sizeof(dev_image_t), NULL);
          arguments[i] = malloc (sizeof (void *));
          *(void **)(arguments[i]) = devptr;       
          pocl_pthread_write (ta->data, &di, devptr, sizeof(dev_image_t));
        }
      else if (kernel->arg_info[i].type == POCL_ARG_TYPE_SAMPLER)
        {
          dev_sampler_t ds;
          
          arguments[i] = malloc (sizeof (void *));
          *(void **)(arguments[i]) = pocl_pthread_malloc 
            (ta->data, 0, sizeof(dev_sampler_t), NULL);
          pocl_pthread_write (ta->data, &ds, *(void**)arguments[i], 
                              sizeof(dev_sampler_t));
        }
      else
        arguments[i] = al->value;
    }

  /* Allocate the automatic local buffers which are implemented as implicit
     extra arguments at the end of the kernel argument list. */
  for (i = kernel->num_args;
       i < kernel->num_args + kernel->num_locals;
       ++i)
    {
      al = &(ta->kernel_args[i]);
      arguments[i] = malloc (sizeof (void *));
      *(void **)(arguments[i]) = pocl_pthread_malloc (ta->data, 0, al->size, 
                                                      NULL);
    }

  int first_gid_x = ta->pc.group_id[0];
  unsigned gid_z, gid_y, gid_x;
  for (gid_z = 0; gid_z < ta->pc.num_groups[2]; ++gid_z)
    {
      for (gid_y = 0; gid_y < ta->pc.num_groups[1]; ++gid_y)
        {
          for (gid_x = first_gid_x; gid_x <= ta->last_gid_x; ++gid_x)
            {
              ta->pc.group_id[0] = gid_x;
              ta->pc.group_id[1] = gid_y;
              ta->pc.group_id[2] = gid_z;
              ta->workgroup (arguments, &(ta->pc));              
            }
        }
    }

  for (i = 0; i < kernel->num_args; ++i)
    {
      if (kernel->arg_info[i].is_local )
        {
          pocl_pthread_free (ta->data, 0, *(void **)(arguments[i]));
          free (arguments[i]);
        }
      else if (kernel->arg_info[i].type == POCL_ARG_TYPE_IMAGE)
        {
          pocl_pthread_free (ta->data, 0, *(void **)(arguments[i]));
          free (arguments[i]);            
        }
      else if (kernel->arg_info[i].type == POCL_ARG_TYPE_SAMPLER || 
               (kernel->arg_info[i].type == POCL_ARG_TYPE_POINTER && *(void**)arguments[i] == NULL))
        {
          free (arguments[i]);
        }
    }
  for (i = kernel->num_args;
       i < kernel->num_args + kernel->num_locals;
       ++i)
    {
      pocl_pthread_free (ta->data, 0, *(void **)(arguments[i]));
      free (arguments[i]);
    }
  free_thread_arguments (ta);

  return NULL;
}<|MERGE_RESOLUTION|>--- conflicted
+++ resolved
@@ -245,17 +245,10 @@
      ensure that there is no more than a single space between
      identifiers. */
 
-<<<<<<< HEAD
-#if _CL_DISABLE_LONG
-#define DOUBLE_EXT 
-#else
-#define DOUBLE_EXT "cl_khr_fp64 "
-=======
 #ifndef _CL_DISABLE_LONG
 #define DOUBLE_EXT "cl_khr_fp64 "
 #else
 #define DOUBLE_EXT
->>>>>>> 80c7775e
 #endif
 
 #ifndef _CL_DISABLE_HALF

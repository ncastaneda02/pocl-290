/* accel.cc - generic/example driver for hardware accelerators with memory
   mapped control.

   Copyright (c) 2019-2020 Pekka Jääskeläinen / Tampere University

   Permission is hereby granted, free of charge, to any person obtaining a copy
   of this software and associated documentation files (the "Software"), to
   deal in the Software without restriction, including without limitation the
   rights to use, copy, modify, merge, publish, distribute, sublicense, and/or
   sell copies of the Software, and to permit persons to whom the Software is
   furnished to do so, subject to the following conditions:

   The above copyright notice and this permission notice shall be included in
   all copies or substantial portions of the Software.

   THE SOFTWARE IS PROVIDED "AS IS", WITHOUT WARRANTY OF ANY KIND, EXPRESS OR
   IMPLIED, INCLUDING BUT NOT LIMITED TO THE WARRANTIES OF MERCHANTABILITY,
   FITNESS FOR A PARTICULAR PURPOSE AND NONINFRINGEMENT. IN NO EVENT SHALL THE
   AUTHORS OR COPYRIGHT HOLDERS BE LIABLE FOR ANY CLAIM, DAMAGES OR OTHER
   LIABILITY, WHETHER IN AN ACTION OF CONTRACT, TORT OR OTHERWISE, ARISING
   FROM, OUT OF OR IN CONNECTION WITH THE SOFTWARE OR THE USE OR OTHER DEALINGS
   IN THE SOFTWARE.
*/

#include "config.h"
#include "accel.h"
#include "Region.h"
#include "MMAPDevice.h"
#ifdef HAVE_XRT
#include "XrtDevice.h"
#endif
#include "EmulationDevice.h"
#include "TTASimDevice.h"
#include "accel-shared.h"
#include "almaif-compile-tce.h"
#include "almaif-compile.h"
#include "bufalloc.h"
#include "common.h"
#include "common_driver.h"
#include "devices.h"
#include "pocl_cl.h"
#include "pocl_util.h"
#include "pocl_timing.h"

#include <errno.h>
#include <fcntl.h>
#include <sys/mman.h>
#include <sys/stat.h>
#include <sys/types.h>
#include <unistd.h>

#include <climits>
#include <iostream>
#include <set>
#include <string>
#include <vector>

extern int pocl_offline_compile;

class SimpleSimulatorFrontend;

//#define ACCEL_DUMP_MEMORY
pocl_lock_t globalMemIDLock = POCL_LOCK_INITIALIZER;
bool isGlobalMemIDSet = false;
int GlobalMemID;

pocl_lock_t runningLock = POCL_LOCK_INITIALIZER;
pocl_lock_t runningDeviceLock = POCL_LOCK_INITIALIZER;
int runningDeviceCount = 0;
pocl_thread_t runningThread;
void* runningThreadFunc(void*);
_cl_command_node *runningList;
bool runningJoinRequested = false;

struct accel_event_data_t {
  pthread_cond_t event_cond;
  chunk_info_t *chunk;
};

void pocl_accel_init_device_ops(struct pocl_device_ops *ops) {

  ops->device_name = "accel";
  ops->init = pocl_accel_init;
  ops->uninit = pocl_accel_uninit;
  ops->probe = pocl_accel_probe;
  ops->build_hash = pocl_accel_build_hash;
  ops->setup_metadata = pocl_setup_builtin_metadata;

  /* TODO: Bufalloc-based allocation from the onchip memories. */
  ops->alloc_mem_obj = pocl_accel_alloc_mem_obj;
  ops->free = pocl_accel_free;
  ops->write = pocl_accel_write;
  ops->read = pocl_accel_read;
  ops->copy = pocl_accel_copy;

  ops->map_mem = pocl_accel_map_mem;
  ops->unmap_mem = pocl_accel_unmap_mem;
  ops->get_mapping_ptr = pocl_driver_get_mapping_ptr;
  ops->free_mapping_ptr = pocl_driver_free_mapping_ptr;

  ops->submit = pocl_accel_submit;
  ops->join = pocl_accel_join;
  ops->notify = pocl_accel_notify;
  ops->broadcast = pocl_broadcast;
  ops->run = pocl_accel_run;
//  ops->update_event = pocl_accel_update_event;
  ops->free_event_data = pocl_accel_free_event_data;
  ops->update_event = pocl_accel_update_event;

  ops->wait_event = pocl_accel_wait_event;
  ops->notify_event_finished = pocl_accel_notify_event_finished;
  ops->notify_cmdq_finished = pocl_accel_notify_cmdq_finished;
  ops->init_queue = pocl_accel_init_queue;
  ops->free_queue = pocl_accel_free_queue;

  ops->build_builtin = pocl_driver_build_opencl_builtins;
  ops->free_program = pocl_driver_free_program;

#if 0
    ops->copy_rect = pocl_accel_copy_rect;
    ops->read_rect = pocl_accel_read_rect;
    ops->write_rect = pocl_accel_write_rect;
    ops->unmap_mem = pocl_accel_unmap_mem;
    ops->memfill = pocl_accel_memfill;

    // new driver api (out-of-order): TODO implement these for accel
    ops->init_target_machine = NULL;
    ops->init_build = pocl_accel_init_build;
#endif
}

void pocl_accel_write(void *data, const void *__restrict__ src_host_ptr,
                      pocl_mem_identifier *dst_mem_id, cl_mem dst_buf,
                      size_t offset, size_t size) {
  chunk_info_t *chunk = (chunk_info_t *)dst_mem_id->mem_ptr;
  size_t dst = chunk->start_address + offset;
  AccelData *d = (AccelData *)data;

  if (d->Dev->DataMemory->isInRange(dst)) {
    POCL_MSG_PRINT_INFO("accel: Copying %zu bytes to 0x%zx\n", size, dst);
    d->Dev->DataMemory->CopyToMMAP(dst, src_host_ptr, size);
  } else if (d->Dev->ExternalMemory && d->Dev->ExternalMemory->isInRange(dst)) {
    POCL_MSG_PRINT_INFO("accel: Copying %zu bytes to external 0x%zx\n", size, dst);
    d->Dev->ExternalMemory->CopyToMMAP(dst, src_host_ptr, size);
  } else {
    POCL_ABORT("Attempt to write data to outside the device memories\n");
  }
}

void pocl_accel_read(void *data, void *__restrict__ dst_host_ptr,
                     pocl_mem_identifier *src_mem_id, cl_mem src_buf,
                     size_t offset, size_t size) {
  chunk_info_t *chunk = (chunk_info_t *)src_mem_id->mem_ptr;
  size_t src = chunk->start_address + offset;
  AccelData *d = (AccelData *)data;

  if (d->Dev->DataMemory->isInRange(src)) {
    POCL_MSG_PRINT_INFO("accel: Copying %zu bytes from 0x%zx\n", size, src);
    d->Dev->DataMemory->CopyFromMMAP(dst_host_ptr, src, size);
  } else if (d->Dev->ExternalMemory && d->Dev->ExternalMemory->isInRange(src)) {
    POCL_MSG_PRINT_INFO("accel: Copying 0x%zu bytes from external 0x%zx\n", size, src);
    d->Dev->ExternalMemory->CopyFromMMAP(dst_host_ptr, src, size);
  } else {
    POCL_ABORT("Attempt to write data to outside the device memories\n");
  }
}

void pocl_accel_copy(void *data, pocl_mem_identifier * dst_mem_id,
                cl_mem dst_buf, pocl_mem_identifier * src_mem_id,
                cl_mem src_buf, size_t dst_offset,
                size_t src_offset, size_t size) {

  chunk_info_t *src_chunk = (chunk_info_t *)src_mem_id->mem_ptr;
  chunk_info_t *dst_chunk = (chunk_info_t *)dst_mem_id->mem_ptr;
  size_t src = src_chunk->start_address + src_offset;
  size_t dst = dst_chunk->start_address + dst_offset;
  AccelData *d = (AccelData *)data;

  if (d->Dev->DataMemory->isInRange(dst) && d->Dev->DataMemory->isInRange(src)) {
    POCL_MSG_PRINT_INFO("accel: Copying %zu bytes from %zx to 0x%zx\n", size, src, dst);
    d->Dev->DataMemory->CopyInMem(src, dst, size);

  } else if (d->Dev->ExternalMemory && d->Dev->ExternalMemory->isInRange(dst)) {
    POCL_MSG_PRINT_INFO("accel: Copying %zu bytes to external 0x%zx\n", size, dst);
    d->Dev->ExternalMemory->CopyInMem(src, dst, size);

  } else {
    POCL_ABORT("Attempt to copy data outside the device memories\n");
  }
}


cl_int pocl_accel_alloc_mem_obj(cl_device_id device, cl_mem mem_obj,
                                void *host_ptr) {

  AccelData *data = (AccelData *)device->data;
  pocl_mem_identifier *p = &mem_obj->device_ptrs[device->global_mem_id];
  assert(p->mem_ptr == NULL);
  chunk_info_t *chunk = NULL;

  /* accel driver doesn't preallocate */
  if ((mem_obj->flags & CL_MEM_ALLOC_HOST_PTR) && (mem_obj->mem_host_ptr == NULL))
    return CL_MEM_OBJECT_ALLOCATION_FAILURE;

  chunk = pocl_alloc_buffer(data->Dev->AllocRegions, mem_obj->size);
  if (chunk == NULL)
    return CL_MEM_OBJECT_ALLOCATION_FAILURE;

  POCL_MSG_PRINT_MEMORY ("accel: allocated %zu bytes from 0x%zx\n",
                          mem_obj->size, chunk->start_address);

  p->mem_ptr = chunk;
  p->version = 0;

  return CL_SUCCESS;
}


void pocl_accel_free(cl_device_id device, cl_mem mem) {

  pocl_mem_identifier *p = &mem->device_ptrs[device->global_mem_id];
  AccelData *data = (AccelData *)device->data;

  chunk_info_t *chunk =
      (chunk_info_t *)p->mem_ptr;

  POCL_MSG_PRINT_MEMORY ("accel: freed %zu bytes from 0x%zx\n",
                          mem->size, chunk->start_address);

  assert(chunk != NULL);
  pocl_free_chunk(chunk);

  p->mem_ptr = NULL;
  p->version = 0;

}

cl_int pocl_accel_map_mem(void *data, pocl_mem_identifier *src_mem_id,
                          cl_mem src_buf, mem_mapping_t *map) {

  /* Synch the device global region to the host memory. */
  pocl_accel_read(data, map->host_ptr, src_mem_id, src_buf, map->offset,
                  map->size);

  return CL_SUCCESS;
}

cl_int pocl_accel_unmap_mem(void *data, pocl_mem_identifier *dst_mem_id,
                            cl_mem dst_buf, mem_mapping_t *map) {

  if (map->map_flags != CL_MAP_READ) {
  /* Synch the host memory to the device global region. */
  pocl_accel_write(data, map->host_ptr, dst_mem_id, dst_buf, map->offset,
                  map->size);
  }

  return CL_SUCCESS;
}


cl_int pocl_accel_init(unsigned j, cl_device_id dev, const char *parameters) {

  SETUP_DEVICE_CL_VERSION(1, 2);
  dev->type = CL_DEVICE_TYPE_CUSTOM;
  dev->long_name = (char *)"memory mapped custom device";
  dev->vendor = "pocl";
  dev->version = "1.2";
  dev->available = CL_TRUE;
  dev->extensions = "";
  dev->profile = "FULL_PROFILE";

  dev->profiling_timer_resolution = 1000;
  dev->profile = "EMBEDDED_PROFILE";
  // TODO not sure about these 2
  dev->max_mem_alloc_size = 100 * 1024 * 1024;
  dev->mem_base_addr_align = 16;
  dev->max_constant_buffer_size = 32768;
  dev->local_mem_size = 16384;
  dev->max_work_item_dimensions = 3;
  // kernel param size. this is a bit arbitrary
  dev->max_parameter_size = 64;
  dev->address_bits = 32;
  // This would be more logical as a per builtin kernel value?
  // there is a way to query it: clGetKernelWorkGroupInfo
  /*
   * CL_​KERNEL_​GLOBAL_​WORK_​SIZE
   * query the maximum global size that can be used to execute a kernel
   * (i.e. global_work_size argument to clEnqueueNDRangeKernel) on a custom device
   *
   * CL_​KERNEL_​WORK_​GROUP_​SIZE
   * query the maximum workgroup size that can be used to execute the kernel
   * on a specific device given by device.
   */
  // Either way, the minimum is 3 for a device
  dev->max_work_item_dimensions = 3;
  dev->max_work_group_size = dev->max_work_item_sizes[0] =
      dev->max_work_item_sizes[1] = dev->max_work_item_sizes[2] = 1024;
  dev->max_work_item_sizes[0] = dev->max_work_item_sizes[1] =
      dev->max_work_item_sizes[2] = dev->max_work_group_size = 64;
  dev->preferred_wg_size_multiple = 8;

  AccelData *D = new AccelData;
  dev->data = (void *)D;

  if (!parameters) {
    POCL_ABORT("accel: parameters were not given\n");
  }

  // strtok_r() modifies string, copy it to be nice
  char *scanParams = strdup(parameters);

  char *savePtr;
  char *paramToken = strtok_r(scanParams, ",", &savePtr);
  D->BaseAddress = strtoull(paramToken, NULL, 0);

  std::string supportedList;
  char xrt_kernel_name[100];
  if (D->BaseAddress != 0xE) {
    paramToken = strtok_r(NULL, ",", &savePtr);
    strcpy(xrt_kernel_name, paramToken);
    POCL_MSG_PRINT_INFO("accel: enabling device with device kernel name %s",
                        xrt_kernel_name);
  }

  bool enable_compilation = false;

  while (paramToken = strtok_r(NULL, ",", &savePtr)) {
    auto token = strtoul(paramToken, NULL, 0);
    BuiltinKernelId kernelId = static_cast<BuiltinKernelId>(token);

    bool found = false;
    for (size_t i = 0; i < BIKERNELS; ++i) {
      if (BIDescriptors[i].KernelId == kernelId) {
        if (supportedList.size() > 0)
          supportedList += ";";
        supportedList += BIDescriptors[i].name;
        D->SupportedKernels.insert(&BIDescriptors[i]);
        found = true;
        break;
      }
    }
    if (kernelId == POCL_CDBI_JIT_COMPILER) {
      enable_compilation = true;
    } else if (!found) {
      POCL_ABORT("accel: Unknown Kernel ID (%lu) given\n", token);
    }
  }

  dev->builtin_kernel_list = strdup(supportedList.c_str());
  dev->num_builtin_kernels = D->SupportedKernels.size();

  if(!pocl_offline_compile){

    POCL_MSG_PRINT_INFO("accel: accelerator at 0x%zx with %zu builtin kernels (%s)\n",
        D->BaseAddress, D->SupportedKernels.size(), dev->builtin_kernel_list);
    // Recognize whether we are emulating or not
    if (D->BaseAddress == EMULATING_ADDRESS) {
      D->Dev = new EmulationDevice();
#ifdef HAVE_XRT
    } else if (D->BaseAddress == 0xA) {
      D->Dev = new XrtDevice(xrt_kernel_name);
#endif
    } else if (D->BaseAddress == 0xB) {
      D->Dev = new TTASimDevice(xrt_kernel_name);
      enable_compilation = true;
    } else {
      D->Dev = new MMAPDevice(D->BaseAddress, xrt_kernel_name);
    }

    if (!(D->Dev->RelativeAddressing))
    {
      POCL_LOCK(globalMemIDLock);
      if (isGlobalMemIDSet)
      {
        dev->global_mem_id = GlobalMemID;
      }
      else
      {
        GlobalMemID = dev->dev_id;
        isGlobalMemIDSet = true;
      }
      POCL_UNLOCK(globalMemIDLock);
    }
    dev->global_mem_size = D->Dev->DataMemory->Size;
    if (D->Dev->ExternalMemory != nullptr
            && D->Dev->ExternalMemory->Size > D->Dev->DataMemory->Size)
        dev->global_mem_size = D->Dev->ExternalMemory->Size;

  } else {
    POCL_MSG_PRINT_INFO("Starting offline compilation device initialization\n");
  }

  if (enable_compilation) {

    dev->compiler_available = CL_TRUE;
    dev->linker_available = CL_TRUE;
    char adf_file[200];
    snprintf(adf_file, 200, "%s.adf", xrt_kernel_name);
    pocl_almaif_init(j, dev, adf_file);

  } else {
    D->compilationData = NULL;
    dev->compiler_available = CL_FALSE;
    dev->linker_available = CL_FALSE;
  }


  POCL_MSG_PRINT_INFO("accel: mmap done\n");
  if (pocl_offline_compile){
    std::cout <<"Offline compilation device initialized"<<std::endl;
    return CL_SUCCESS;
  }
  for (int i = 0; i < (D->Dev->DataMemory->Size >> 2); i++) {
//    D->Dev->DataMemory->Write32(4 * i, 0);
  }
  for (int i = 0; i < (D->Dev->CQMemory->Size >> 2); i++) {
//    D->Dev->CQMemory->Write32(4 * i, 0);
  }
  // Initialize AQL queue by setting all headers to invalid
  POCL_MSG_PRINT_INFO("Initializing AQL Packet cqmemory size=%zu\n",D->Dev->CQMemory->Size);
  for (uint32_t i = AQL_PACKET_LENGTH; i < D->Dev->CQMemory->Size; i += AQL_PACKET_LENGTH) {
    D->Dev->CQMemory->Write16(i, AQL_PACKET_INVALID);
  }


#ifdef ACCEL_DUMP_MEMORY
  POCL_MSG_PRINT_INFO("INIT MEMORY DUMP\n");
  D->Dev->printMemoryDump();
#endif

  // Lift accelerator reset
  D->Dev->ControlMemory->Write32(ACCEL_CONTROL_REG_COMMAND, ACCEL_CONTINUE_CMD);
  D->Dev->HwClockStart = pocl_gettimemono_ns();

  D->ReadyList = NULL;
  D->CommandList = NULL;
  POCL_INIT_LOCK(D->CommandListLock);
  POCL_INIT_LOCK(D->AQLQueueLock);

  POCL_LOCK(runningDeviceLock);
  if(runningDeviceCount == 0) {
    runningJoinRequested = false;
    POCL_CREATE_THREAD(runningThread, &runningThreadFunc, NULL);
  }
  runningDeviceCount++;
  POCL_UNLOCK(runningDeviceLock);


  if (D->BaseAddress == EMULATING_ADDRESS) {
    std::cout << "Custom emulation device " << j << " initialized" << std::endl;
  } else {
    std::cout << "Custom device " << j << " initialized" << std::endl;
  }
  return CL_SUCCESS;
}

cl_int pocl_accel_uninit(unsigned j, cl_device_id device) {
  POCL_MSG_PRINT_INFO("accel: uninit\n");

  POCL_LOCK(runningDeviceLock);
  runningDeviceCount--;
  if(runningDeviceCount == 0) {
    runningJoinRequested = true;
    POCL_JOIN_THREAD(runningThread);
  }
  POCL_UNLOCK(runningDeviceLock);


  AccelData *D = (AccelData *)device->data;
  if (D->compilationData != NULL) {
    pocl_almaif_uninit(j, device);
    D->compilationData = NULL;
  }

  delete D->Dev;
  delete D;
  return CL_SUCCESS;
}

unsigned int pocl_accel_probe(struct pocl_device_ops *ops) {
  int env_count = pocl_device_get_env_count(ops->device_name);
  return env_count;
}

char *pocl_accel_build_hash(cl_device_id /*device*/) {
  char *res = (char *)calloc(1000, sizeof(char));
  snprintf(res, 1000, "accel-%s", HOST_DEVICE_BUILD_HASH);
  return res;
}

void pocl_accel_update_event (cl_device_id device, cl_event event) {
  AccelData* D = (AccelData*)device->data;
  accel_event_data_t *ed = (accel_event_data_t*)event->data;
  union {
    struct { uint32_t a; uint32_t b; } u32;
    uint64_t u64;
  } timestamp;

  if ((event->queue->properties & CL_QUEUE_PROFILING_ENABLE) &&
      (event->command_type == CL_COMMAND_NDRANGE_KERNEL)) {

      if (event->status <= CL_COMPLETE) {
          assert(ed);
          size_t commandMetaAddress = ed->chunk->start_address;
          assert(commandMetaAddress);
          commandMetaAddress -= D->Dev->DataMemory->PhysAddress;

          timestamp.u32.a = D->Dev->DataMemory->Read32(commandMetaAddress + offsetof(CommandMetadata, start_timestamp));
          timestamp.u32.b = D->Dev->DataMemory->Read32(commandMetaAddress + offsetof(CommandMetadata, start_timestamp) + sizeof(uint32_t));
          if (timestamp.u64 > 0)
            event->time_start = timestamp.u64;

          timestamp.u32.a = D->Dev->DataMemory->Read32(commandMetaAddress + offsetof(CommandMetadata, finish_timestamp));
          timestamp.u32.b = D->Dev->DataMemory->Read32(commandMetaAddress + offsetof(CommandMetadata, finish_timestamp) + sizeof(uint32_t));
          if (timestamp.u64 > 0)
            event->time_end = timestamp.u64;

          // recalculation of timestamps to host clock
          if (D->Dev->HasHardwareClock &&
              D->Dev->HwClockFrequency > 0) {
              double NsPerClock = (double)1000000000.0 / (double)D->Dev->HwClockFrequency;

              double StartNs = (double)event->time_start * NsPerClock;
              event->time_start = D->Dev->HwClockStart + (uint64_t)StartNs;

              double EndNs = (double)event->time_end * NsPerClock;
              event->time_end = D->Dev->HwClockStart + (uint64_t)EndNs;
            }
        }
    }
}

static void scheduleCommands(AccelData &D) {

  _cl_command_node *Node;
  // Execute commands from ready list.
  while ((Node = D.ReadyList)) {
    assert(Node->event->status == CL_SUBMITTED);

    if (Node->type == CL_COMMAND_NDRANGE_KERNEL) {
      pocl_update_event_running(Node->event);

      submit_and_barrier((AccelData*)Node->device->data, Node);
      submit_kernel_packet((AccelData*)Node->device->data, Node);

      POCL_LOCK(runningLock);
      CDL_DELETE(D.ReadyList, Node);
      DL_PREPEND(runningList, Node);
      POCL_UNLOCK(runningLock);
    } else {
      assert(pocl_command_is_ready(Node->event));

      CDL_DELETE(D.ReadyList, Node);
      POCL_UNLOCK(D.CommandListLock);
      pocl_exec_command(Node);
      POCL_LOCK(D.CommandListLock);
    }
  }

  return;
}

bool only_custom_device_events_left(cl_event event) {
  event_node* dep_event = event->wait_list;
  while(dep_event) {
      POCL_MSG_PRINT_INFO("Looking at event id=%" PRIu64 "\n", dep_event->event->id);
      cl_device_type dev_type = dep_event->event->queue->device->type;
      if (dev_type != CL_DEVICE_TYPE_CUSTOM || (dep_event->event->command->type != CL_COMMAND_NDRANGE_KERNEL)) {
        POCL_MSG_PRINT_INFO("Found a dependent non-custom event, have to wait on this cmd\n");
        return false;
      }
      dep_event = dep_event->next;
  }
  POCL_MSG_PRINT_INFO("No non-custom events left, let this cmd through\n");
  return true;
}


void pocl_accel_submit(_cl_command_node *Node, cl_command_queue /*CQ*/) {

  Node->ready = 1;

  struct AccelData *D = (AccelData *)Node->device->data;
  cl_event E = Node->event;

  if (E->data == nullptr) {
      E->data = calloc(1, sizeof(accel_event_data_t));
      assert(E->data && "event data allocation failed");
      accel_event_data_t *ed = (accel_event_data_t *)E->data;
      POCL_INIT_COND(ed->event_cond);
    }

  if ((Node->type == CL_COMMAND_NDRANGE_KERNEL) &&
      only_custom_device_events_left(E)) {
    pocl_update_event_submitted(E);

    POCL_UNLOCK_OBJ(E);
    pocl_update_event_running(E);

    submit_and_barrier(D, Node);
    submit_kernel_packet(D, Node);

    POCL_LOCK(runningLock);
    DL_PREPEND(runningList, Node);
    POCL_UNLOCK(runningLock);
  } else {
    POCL_LOCK(D->CommandListLock);
    pocl_command_push(Node, &D->ReadyList, &D->CommandList);

    POCL_UNLOCK_OBJ(E);
    scheduleCommands(*D);
    POCL_UNLOCK(D->CommandListLock);
  }

  return;
}

void pocl_accel_join(cl_device_id device, cl_command_queue cq) {

  struct AccelData *D = (AccelData *)device->data;
  POCL_LOCK(D->CommandListLock);
  while(D->CommandList || D->ReadyList) {
    scheduleCommands(*D);
    POCL_UNLOCK(D->CommandListLock);
    usleep(ACCEL_DRIVER_SLEEP);
    POCL_LOCK(D->CommandListLock);
  }

  POCL_UNLOCK(D->CommandListLock);

  POCL_LOCK_OBJ(cq);
  pthread_cond_t *cq_cond = (pthread_cond_t *)cq->data;
  assert(cq_cond);
  while (1) {
    if (cq->command_count == 0) {
      POCL_UNLOCK_OBJ(cq);
      return;
    } else {
      POCL_WAIT_COND(*cq_cond, cq->pocl_lock);
    }
  }
  return;
}

void pocl_accel_notify(cl_device_id Device, cl_event Event, cl_event Finished) {

  struct AccelData &D = *(AccelData *)Device->data;

  _cl_command_node *volatile Node = Event->command;

  if (Finished->status < CL_COMPLETE) {
    pocl_update_event_failed(Event);
    return;
  }

  if (!Node->ready)
    return;

  if (Event->command->type != CL_COMMAND_NDRANGE_KERNEL) {
    if (pocl_command_is_ready(Event)) {
      if (Event->status == CL_QUEUED) {
        pocl_update_event_submitted(Event);
        POCL_LOCK(D.CommandListLock);
        CDL_DELETE(D.CommandList, Node);
        CDL_PREPEND(D.ReadyList, Node);

        POCL_UNLOCK_OBJ(Node->event);
        scheduleCommands(D);
        POCL_LOCK_OBJ(Node->event);
        POCL_UNLOCK(D.CommandListLock);
        }
    }
  } else {
    if (only_custom_device_events_left(Event)) {
        pocl_update_event_submitted(Event);
        POCL_LOCK(D.CommandListLock);
        CDL_DELETE(D.CommandList, Node);
        CDL_PREPEND(D.ReadyList, Node);

        POCL_UNLOCK_OBJ(Node->event);
        scheduleCommands(D);
        POCL_LOCK_OBJ(Node->event);
        POCL_UNLOCK(D.CommandListLock);
    }
  }
}

void scheduleNDRange(AccelData *data, _cl_command_node *cmd,
                              size_t arg_size, void *arguments) {
  _cl_command_run *run = &cmd->command.run;
  cl_kernel k = run->kernel;
  cl_program p = k->program;
  cl_event e = cmd->event;
  accel_event_data_t *event_data = (accel_event_data_t *)e->data;
  int32_t kernelID = -1;
  bool SanitizeKernelName = false;

  for (auto supportedKernel : data->SupportedKernels) {
    if (strcmp(supportedKernel->name, k->name) == 0) {
        kernelID = (int32_t)supportedKernel->KernelId;
        /* builtin kernels that come from tce_kernels.cl need compiling */
        if (p->num_builtin_kernels > 0 && p->source) {
            POCL_MSG_PRINT_INFO(
                  "accel: builtin kernel with source, needs compiling\n");
            kernelID = -1;
            SanitizeKernelName = true;
          }
        break;
      }
  }

  if (kernelID == -1) {
    if (data->compilationData == NULL) {
      POCL_ABORT("accel: scheduled an NDRange with unsupported kernel\n");
    } else {
      POCL_MSG_PRINT_INFO(
          "accel: compiling kernel\n");
      char* SavedName = nullptr;
      if (SanitizeKernelName)
        sanitize_builtin_kernel_name (k, &SavedName);

      pocl_almaif_compile_kernel(cmd, k, cmd->device, 1);

      if (SanitizeKernelName)
        restore_builtin_kernel_name (k, SavedName);
    }
  }

  // Additional space for a signal
  size_t extraAlloc = sizeof(struct CommandMetadata);
  chunk_info_t *chunk =
     pocl_alloc_buffer_from_region(data->Dev->AllocRegions, arg_size + extraAlloc);
  assert(chunk && "Failed to allocate signal/argument buffer");

  POCL_MSG_PRINT_INFO("accel: allocated 0x%zx bytes for signal/arguments "
                      "from 0x%zx\n",
                      arg_size + extraAlloc, chunk->start_address);
  assert(event_data);
  assert(event_data->chunk == NULL);
  event_data->chunk = chunk;

  size_t commandMetaAddress = chunk->start_address;
  size_t signalAddress = commandMetaAddress + offsetof(CommandMetadata, completion_signal);
  size_t argsAddress = chunk->start_address + sizeof(struct CommandMetadata);
  POCL_MSG_PRINT_INFO("Signal address=0x%zx\n", signalAddress);
  // clear the timestamps and initial signal value
  for (unsigned offset = 0; offset < sizeof(CommandMetadata) ; offset += 4)
  data->Dev->DataMemory->Write32(commandMetaAddress - data->Dev->DataMemory->PhysAddress + offset, 0);
  // Set arguments
  data->Dev->DataMemory->CopyToMMAP(argsAddress, arguments, arg_size);

  struct AQLDispatchPacket packet = {};

  packet.header = AQL_PACKET_INVALID;
  packet.dimensions = run->pc.work_dim; // number of dimensions

  packet.workgroup_size_x = run->pc.local_size[0];
  packet.workgroup_size_y = run->pc.local_size[1];
  packet.workgroup_size_z = run->pc.local_size[2];

  pocl_context32 pc;
<<<<<<< HEAD

  if (kernelID != -1) {
    packet.grid_size_x = run->pc.local_size[0] * run->pc.num_groups[0];
    packet.grid_size_y = run->pc.local_size[1] * run->pc.num_groups[1];
    packet.grid_size_z = run->pc.local_size[2] * run->pc.num_groups[2];
    packet.kernel_object = kernelID;
  } else {

    // Compilation needs pocl_context struct, create it, copy it to device and
    // pass the pointer to it in the 'reserved' slot of AQL kernel dispatch
    // packet.
    pc.work_dim = run->pc.work_dim;
    pc.local_size[0] = run->pc.local_size[0];
    pc.local_size[1] = run->pc.local_size[1];
    pc.local_size[2] = run->pc.local_size[2];
    pc.num_groups[0] = run->pc.num_groups[0];
    pc.num_groups[1] = run->pc.num_groups[1];
    pc.num_groups[2] = run->pc.num_groups[2];
    pc.global_offset[0] = run->pc.global_offset[0];
    pc.global_offset[1] = run->pc.global_offset[1];
    pc.global_offset[2] = run->pc.global_offset[2];
    size_t pc_start_addr = data->compilationData->pocl_context->start_address;
    data->Dev->DataMemory->CopyToMMAP(pc_start_addr, &pc, sizeof(pocl_context32));

    if (data->Dev->RelativeAddressing) {
      pc_start_addr -= data->Dev->DataMemory->PhysAddress;
    }

    packet.reserved = pc_start_addr;

=======

  if (kernelID != -1) {
    packet.grid_size_x = run->pc.local_size[0] * run->pc.num_groups[0];
    packet.grid_size_y = run->pc.local_size[1] * run->pc.num_groups[1];
    packet.grid_size_z = run->pc.local_size[2] * run->pc.num_groups[2];
    packet.kernel_object = kernelID;
  } else {

    // Compilation needs pocl_context struct, create it, copy it to device and
    // pass the pointer to it in the 'reserved' slot of AQL kernel dispatch
    // packet.
    pc.work_dim = run->pc.work_dim;
    pc.local_size[0] = run->pc.local_size[0];
    pc.local_size[1] = run->pc.local_size[1];
    pc.local_size[2] = run->pc.local_size[2];
    pc.num_groups[0] = run->pc.num_groups[0];
    pc.num_groups[1] = run->pc.num_groups[1];
    pc.num_groups[2] = run->pc.num_groups[2];
    pc.global_offset[0] = run->pc.global_offset[0];
    pc.global_offset[1] = run->pc.global_offset[1];
    pc.global_offset[2] = run->pc.global_offset[2];
    size_t pc_start_addr = data->compilationData->pocl_context->start_address;
    data->Dev->DataMemory->CopyToMMAP(pc_start_addr, &pc, sizeof(pocl_context32));

    if (data->Dev->RelativeAddressing) {
      pc_start_addr -= data->Dev->DataMemory->PhysAddress;
    }

    packet.reserved = pc_start_addr;

>>>>>>> f5f1cd45
    almaif_kernel_data_t *kd = (almaif_kernel_data_t *)run->kernel->data[cmd->program_device_i];
    packet.kernel_object = kd->kernel_address;

    POCL_MSG_PRINT_INFO("Kernel addresss=0x%zx\n", kd->kernel_address);
  }

  if (data->Dev->RelativeAddressing) {
    packet.kernarg_address = argsAddress - data->Dev->DataMemory->PhysAddress;
    packet.command_meta_address = commandMetaAddress - data->Dev->DataMemory->PhysAddress;
  } else {
    packet.kernarg_address = argsAddress;
    packet.command_meta_address = commandMetaAddress;
  }

  POCL_MSG_PRINT_INFO("ArgsAddress=0x%" PRIx64 " CommandMetaAddress=0x%"  PRIx64 " \n",
                      packet.kernarg_address, packet.command_meta_address);

  POCL_LOCK(data->AQLQueueLock);
  uint32_t queue_length = data->Dev->CQMemory->Size / AQL_PACKET_LENGTH - 1;

  uint32_t write_iter = data->Dev->CQMemory->Read32(ACCEL_CQ_WRITE);
  uint32_t read_iter = data->Dev->CQMemory->Read32(ACCEL_CQ_READ);
  while (write_iter >= read_iter + queue_length) {
    //POCL_MSG_PRINT_INFO("write_iter=%u, read_iter=%u length=%u", write_iter, read_iter, queue_length);
    usleep(ACCEL_DRIVER_SLEEP);
    read_iter = data->Dev->CQMemory->Read32(ACCEL_CQ_READ);
  }
  uint32_t packet_loc = (write_iter % queue_length) * AQL_PACKET_LENGTH + AQL_PACKET_LENGTH;
  data->Dev->CQMemory->CopyToMMAP(packet_loc + data->Dev->CQMemory->PhysAddress,
                                   &packet, 64);


#ifdef ACCEL_DUMP_MEMORY
  POCL_MSG_PRINT_INFO("PRELAUNCH MEMORY DUMP\n");
  data->Dev->printMemoryDump();
#endif

  // finally, set header as not-invalid
  data->Dev->CQMemory->Write16(packet_loc,
                          (1<<AQL_PACKET_KERNEL_DISPATCH) | AQL_PACKET_BARRIER);

  POCL_MSG_PRINT_INFO(
      "accel: Handed off a packet for execution, write iter=%u\n", write_iter);
  // Increment queue index
  data->Dev->CQMemory->Write32(ACCEL_CQ_WRITE, write_iter + 1);

  POCL_UNLOCK(data->AQLQueueLock);
}

bool isEventDone(AccelData* data, cl_event event) {

  accel_event_data_t *ed = (accel_event_data_t*)event->data;
  if (ed->chunk->start_address == 0)
    return false;

  size_t commandMetaAddress = ed->chunk->start_address;
  assert(commandMetaAddress);
  size_t signalAddress = commandMetaAddress + offsetof(CommandMetadata, completion_signal);
  signalAddress -= data->Dev->DataMemory->PhysAddress;

  uint32_t status = data->Dev->DataMemory->Read32(signalAddress);
<<<<<<< HEAD

  if(status == 1) {
    POCL_MSG_PRINT_INFO("Event %d done, completion signal address=%zx, value=%u\n",event->id, signalAddress, status);
  }
  
  return (status == 1);
}

void pocl_accel_wait_event(cl_device_id device, cl_event event) {
  accel_event_data_t *ed = (accel_event_data_t *)event->data;

  POCL_LOCK_OBJ(event);
  while (event->status > CL_COMPLETE) {
    POCL_WAIT_COND(ed->event_cond, event->pocl_lock);
  }
  POCL_UNLOCK_OBJ(event);
}

=======

  if(status == 1) {
    POCL_MSG_PRINT_INFO("Event %d done, completion signal address=%zx, value=%u\n",event->id, signalAddress, status);
  }
  
  return (status == 1);
}

void pocl_accel_wait_event(cl_device_id device, cl_event event) {
  accel_event_data_t *ed = (accel_event_data_t *)event->data;

  POCL_LOCK_OBJ(event);
  while (event->status > CL_COMPLETE) {
    POCL_WAIT_COND(ed->event_cond, event->pocl_lock);
  }
  POCL_UNLOCK_OBJ(event);
}

>>>>>>> f5f1cd45
void pocl_accel_notify_cmdq_finished(cl_command_queue cq) {
  /* must be called with CQ already locked.
   * this must be a broadcast since there could be multiple
   * user threads waiting on the same command queue
   * in pthread_scheduler_wait_cq(). */
  pthread_cond_t *cq_cond = (pthread_cond_t *)cq->data;
  PTHREAD_CHECK(pthread_cond_broadcast(cq_cond));
}

void pocl_accel_notify_event_finished(cl_event event) {
  accel_event_data_t *ed = (accel_event_data_t *)event->data;
  POCL_BROADCAST_COND(ed->event_cond);

  /* this is a hack required b/c pocld does not release events,
   * the "pocl_accel_free_event_data" is not called, and because
   * accel allocates memory from device globalmem for signals,
   * the device eventually runs out of memory. */
  if (event->command_type == CL_COMMAND_NDRANGE_KERNEL
      && ed->chunk != NULL)
    {
      pocl_free_chunk((chunk_info_t *)ed->chunk);
      ed->chunk = NULL;
    }
}

int pocl_accel_init_queue(cl_device_id device, cl_command_queue queue) {
  queue->data = malloc(sizeof(pthread_cond_t));
  pthread_cond_t *cond = (pthread_cond_t *)queue->data;
  POCL_INIT_COND(*cond);
  return CL_SUCCESS;
}

int pocl_accel_free_queue(cl_device_id device, cl_command_queue queue) {
  pthread_cond_t *cond = (pthread_cond_t *)queue->data;
  POCL_DESTROY_COND(*cond);
  POCL_MEM_FREE(queue->data);
  return CL_SUCCESS;
}

void submit_and_barrier(AccelData *D, _cl_command_node *cmd){

  event_node* dep_event = cmd->event->wait_list;
  if (dep_event == NULL){
    POCL_MSG_PRINT_INFO("Accel: no events to wait for\n");
    return;
  }

  bool all_done = false;
  while(!all_done) {
    struct AQLAndPacket packet = {};
    memset(&packet, 0, sizeof(AQLAndPacket));
    packet.header = AQL_PACKET_INVALID;
    int i;
    for (i = 0; i < AQL_MAX_SIGNAL_COUNT; i++) {
      accel_event_data_t *dep_ed = (accel_event_data_t*)dep_event->event->data;
      assert(dep_ed);
      if(dep_ed->chunk) {
        packet.dep_signals[i] = dep_ed->chunk->start_address;
        POCL_MSG_PRINT_INFO("Creating AND barrier depending on signal id=%" PRIu64 " at address %" PRIu64 " \n", dep_event->event->id, packet.dep_signals[i]);
      }
      dep_event = dep_event->next;
      if (dep_event == NULL) {
        all_done = true;
        break;
      }
    }
    packet.signal_count = i + 1;

    POCL_LOCK(D->AQLQueueLock);
    uint32_t queue_length = D->Dev->CQMemory->Size / AQL_PACKET_LENGTH - 1;

    uint32_t write_iter = D->Dev->CQMemory->Read32(ACCEL_CQ_WRITE);
    uint32_t read_iter = D->Dev->CQMemory->Read32(ACCEL_CQ_READ);
    while (write_iter >= read_iter + queue_length) {
      //POCL_MSG_PRINT_INFO("write_iter=%u, read_iter=%u length=%u", write_iter, read_iter, queue_length);
      read_iter = D->Dev->CQMemory->Read32(ACCEL_CQ_READ);
      usleep(ACCEL_DRIVER_SLEEP);
    }
    uint32_t packet_loc = (write_iter % queue_length) * AQL_PACKET_LENGTH + AQL_PACKET_LENGTH;
    D->Dev->CQMemory->CopyToMMAP(packet_loc + D->Dev->CQMemory->PhysAddress,
                                   &packet, 64);

    D->Dev->CQMemory->Write16(packet_loc,
                          (1<<AQL_PACKET_BARRIER_AND) | AQL_PACKET_BARRIER);

    POCL_MSG_PRINT_INFO(
      "accel: Handed off and barrier, write iter=%u\n", write_iter);
    // Increment queue index
    D->Dev->CQMemory->Write32(ACCEL_CQ_WRITE, write_iter + 1);

    POCL_UNLOCK(D->AQLQueueLock);
  }
}

void pocl_accel_run(void *data, _cl_command_node *cmd) {}

void submit_kernel_packet(AccelData *D, _cl_command_node *cmd) {
  struct pocl_argument *al;
  size_t x, y, z;
  unsigned i;
  cl_kernel kernel = cmd->command.run.kernel;
  pocl_kernel_metadata_t *meta = kernel->meta;
  // struct pocl_context *pc = &cmd->command.run.pc;

  if (pc->num_groups[0] == 0 || pc->num_groups[1] == 0 || pc->num_groups[2] == 0)
    return;

  // First pass to figure out total argument size
  size_t arg_size = 0;
  for (i = 0; i < meta->num_args; ++i) {
    if (meta->arg_info[i].type == POCL_ARG_TYPE_POINTER) {
      arg_size += D->Dev->PointerSize;
    } else {
      arg_size += meta->arg_info[i].type_size;
    }
  }
  void *arguments = malloc(arg_size);
  char *current_arg = (char *)arguments;
  /* TODO: Refactor this to a helper function (the argbuffer ABI). */
  /* Process the kernel arguments. Convert the opaque buffer
     pointers to real device pointers, allocate dynamic local
     memory buffers, etc. */
  for (i = 0; i < meta->num_args; ++i) {
    al = &(cmd->command.run.arguments[i]);
    if (ARG_IS_LOCAL(meta->arg_info[i]))
      // No kernels with local args at the moment, should not end up here
      POCL_ABORT_UNIMPLEMENTED("accel: local arguments");
    else if (meta->arg_info[i].type == POCL_ARG_TYPE_POINTER) {
      /* It's legal to pass a NULL pointer to clSetKernelArguments. In
         that case we must pass the same NULL forward to the kernel.
         Otherwise, the user must have created a buffer with per device
         pointers stored in the cl_mem. */
      if (al->value == NULL) {
        *(size_t *)current_arg = 0;
      } else {
        // accel doesn't support SVM pointers
        assert(al->is_svm == 0);
        cl_mem m = (*(cl_mem *)(al->value));
        auto chunk =
            (chunk_info_t *)m->device_ptrs[cmd->device->global_mem_id].mem_ptr;
        size_t buffer = (size_t)chunk->start_address;
        buffer += al->offset;
        if (D->Dev->RelativeAddressing) {
          buffer -= D->Dev->DataMemory->PhysAddress;
        }
        *(size_t *)current_arg = buffer;
      }
      current_arg += D->Dev->PointerSize;
    } else if (meta->arg_info[i].type == POCL_ARG_TYPE_IMAGE) {
      POCL_ABORT_UNIMPLEMENTED("accel: image arguments");
    } else if (meta->arg_info[i].type == POCL_ARG_TYPE_SAMPLER) {
      POCL_ABORT_UNIMPLEMENTED("accel: sampler arguments");
    } else {
      size_t size = meta->arg_info[i].type_size;
      memcpy(current_arg, al->value, size);

      current_arg += size;
    }
  }

  scheduleNDRange(D, cmd, arg_size, arguments);
  free(arguments);
}

void pocl_accel_free_event_data (cl_event event)
{
  accel_event_data_t *ed = (accel_event_data_t *)event->data;
  if (ed) {
    if (ed->chunk != NULL) {
      pocl_free_chunk((chunk_info_t *)ed->chunk);
    }
    POCL_DESTROY_COND(ed->event_cond);
    POCL_MEM_FREE(event->data);
  }
  event->data = NULL;
}

void* runningThreadFunc(void*)
{
  while (!runningJoinRequested)
  {
    POCL_LOCK(runningLock);
    if (runningList) {
      _cl_command_node *Node = NULL;
      _cl_command_node *tmp = NULL;
      DL_FOREACH_SAFE(runningList, Node, tmp)
      {
        AccelData *AD = (AccelData *)Node->device->data;
        if (isEventDone(AD, Node->event)) {
          DL_DELETE(runningList, Node);
          cl_event E = Node->event;
#ifdef ACCEL_DUMP_MEMORY
          POCL_MSG_PRINT_INFO("FINAL MEMORY DUMP\n");
          AD->Dev->printMemoryDump();
#endif
          POCL_UNLOCK(runningLock);
          POCL_UPDATE_EVENT_COMPLETE_MSG (E, "Accel, asynchronous NDRange    ");
          POCL_LOCK(runningLock);
        }
      }
    }
    POCL_UNLOCK(runningLock);
    usleep(ACCEL_DRIVER_SLEEP);
  }
  return NULL;
}<|MERGE_RESOLUTION|>--- conflicted
+++ resolved
@@ -759,7 +759,6 @@
   packet.workgroup_size_z = run->pc.local_size[2];
 
   pocl_context32 pc;
-<<<<<<< HEAD
 
   if (kernelID != -1) {
     packet.grid_size_x = run->pc.local_size[0] * run->pc.num_groups[0];
@@ -790,38 +789,6 @@
 
     packet.reserved = pc_start_addr;
 
-=======
-
-  if (kernelID != -1) {
-    packet.grid_size_x = run->pc.local_size[0] * run->pc.num_groups[0];
-    packet.grid_size_y = run->pc.local_size[1] * run->pc.num_groups[1];
-    packet.grid_size_z = run->pc.local_size[2] * run->pc.num_groups[2];
-    packet.kernel_object = kernelID;
-  } else {
-
-    // Compilation needs pocl_context struct, create it, copy it to device and
-    // pass the pointer to it in the 'reserved' slot of AQL kernel dispatch
-    // packet.
-    pc.work_dim = run->pc.work_dim;
-    pc.local_size[0] = run->pc.local_size[0];
-    pc.local_size[1] = run->pc.local_size[1];
-    pc.local_size[2] = run->pc.local_size[2];
-    pc.num_groups[0] = run->pc.num_groups[0];
-    pc.num_groups[1] = run->pc.num_groups[1];
-    pc.num_groups[2] = run->pc.num_groups[2];
-    pc.global_offset[0] = run->pc.global_offset[0];
-    pc.global_offset[1] = run->pc.global_offset[1];
-    pc.global_offset[2] = run->pc.global_offset[2];
-    size_t pc_start_addr = data->compilationData->pocl_context->start_address;
-    data->Dev->DataMemory->CopyToMMAP(pc_start_addr, &pc, sizeof(pocl_context32));
-
-    if (data->Dev->RelativeAddressing) {
-      pc_start_addr -= data->Dev->DataMemory->PhysAddress;
-    }
-
-    packet.reserved = pc_start_addr;
-
->>>>>>> f5f1cd45
     almaif_kernel_data_t *kd = (almaif_kernel_data_t *)run->kernel->data[cmd->program_device_i];
     packet.kernel_object = kd->kernel_address;
 
@@ -883,7 +850,6 @@
   signalAddress -= data->Dev->DataMemory->PhysAddress;
 
   uint32_t status = data->Dev->DataMemory->Read32(signalAddress);
-<<<<<<< HEAD
 
   if(status == 1) {
     POCL_MSG_PRINT_INFO("Event %d done, completion signal address=%zx, value=%u\n",event->id, signalAddress, status);
@@ -902,26 +868,6 @@
   POCL_UNLOCK_OBJ(event);
 }
 
-=======
-
-  if(status == 1) {
-    POCL_MSG_PRINT_INFO("Event %d done, completion signal address=%zx, value=%u\n",event->id, signalAddress, status);
-  }
-  
-  return (status == 1);
-}
-
-void pocl_accel_wait_event(cl_device_id device, cl_event event) {
-  accel_event_data_t *ed = (accel_event_data_t *)event->data;
-
-  POCL_LOCK_OBJ(event);
-  while (event->status > CL_COMPLETE) {
-    POCL_WAIT_COND(ed->event_cond, event->pocl_lock);
-  }
-  POCL_UNLOCK_OBJ(event);
-}
-
->>>>>>> f5f1cd45
 void pocl_accel_notify_cmdq_finished(cl_command_queue cq) {
   /* must be called with CQ already locked.
    * this must be a broadcast since there could be multiple

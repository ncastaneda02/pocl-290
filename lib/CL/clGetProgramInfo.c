--- conflicted
+++ resolved
@@ -32,7 +32,6 @@
 
 static void get_binary_sizes(cl_program program, size_t *sizes)
 {
-<<<<<<< HEAD
 #if defined(OCS_AVAILABLE)
   if (program_compile_dynamic_wg_binaries (program) != CL_SUCCESS)
     {
@@ -40,8 +39,6 @@
       return;
     }
 #endif
-=======
->>>>>>> 86f812a8
   unsigned i;
   for (i=0; i < program->num_devices; i++)
     {

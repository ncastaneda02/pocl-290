/* OpenCL runtime library: clWaitForEvents()

   Copyright (c) 2011 Pekka Jääskeläinen / Tampere Univ. of Tech.
   
   Permission is hereby granted, free of charge, to any person obtaining a copy
   of this software and associated documentation files (the "Software"), to deal
   in the Software without restriction, including without limitation the rights
   to use, copy, modify, merge, publish, distribute, sublicense, and/or sell
   copies of the Software, and to permit persons to whom the Software is
   furnished to do so, subject to the following conditions:
   
   The above copyright notice and this permission notice shall be included in
   all copies or substantial portions of the Software.
   
   THE SOFTWARE IS PROVIDED "AS IS", WITHOUT WARRANTY OF ANY KIND, EXPRESS OR
   IMPLIED, INCLUDING BUT NOT LIMITED TO THE WARRANTIES OF MERCHANTABILITY,
   FITNESS FOR A PARTICULAR PURPOSE AND NONINFRINGEMENT. IN NO EVENT SHALL THE
   AUTHORS OR COPYRIGHT HOLDERS BE LIABLE FOR ANY CLAIM, DAMAGES OR OTHER
   LIABILITY, WHETHER IN AN ACTION OF CONTRACT, TORT OR OTHERWISE, ARISING FROM,
   OUT OF OR IN CONNECTION WITH THE SOFTWARE OR THE USE OR OTHER DEALINGS IN
   THE SOFTWARE.
*/

#include "pocl_cl.h"
#include "pocl_util.h"

CL_API_ENTRY cl_int CL_API_CALL
POname(clWaitForEvents)(cl_uint              num_events ,
                  const cl_event *     event_list ) CL_API_SUFFIX__VERSION_1_0
{
  unsigned i;
  cl_device_id dev;
  cl_int ret = CL_SUCCESS;

  POCL_RETURN_ERROR_COND((num_events == 0 || event_list == NULL), CL_INVALID_VALUE);

  for (i = 0; i < num_events; ++i)
    {
      POCL_RETURN_ERROR_COND ((!IS_CL_OBJECT_VALID (event_list[i])),
                              CL_INVALID_EVENT);
      if (i > 0)
        {
          POCL_RETURN_ERROR_COND (
              (event_list[i]->context != event_list[i - 1]->context),
              CL_INVALID_CONTEXT);
        }
    }

  // dummy implementation, waits until *all* events have completed.
  for (i = 0; i < num_events; ++i)
    {
      /* lets handle user events later */
      if (event_list[i]->command_type == CL_COMMAND_USER)
        continue;
      dev = event_list[i]->queue->device;
      if (dev->ops->wait_event)
        dev->ops->wait_event (dev, event_list[i]);
      else
        POname (clFinish) (event_list[i]->queue);
      if (event_list[i]->status < 0)
        ret = CL_EXEC_STATUS_ERROR_FOR_EVENTS_IN_WAIT_LIST;
    }

  if (ret != CL_SUCCESS)
    return ret;

  /* wait for user events */
  struct timespec time_to_wait = { 0, 0 };

  for (i = 0; i < num_events; ++i)
    {
      cl_event e = event_list[i];
      POCL_LOCK_OBJ (e);
      pocl_user_event_data *p = (pocl_user_event_data *)e->data;
      if (e->command_type == CL_COMMAND_USER)
        {
        #ifdef BUILD_PTHREAD  
          while (e->status > CL_COMPLETE)
            {
<<<<<<< HEAD
              time_to_wait.tv_sec = time (NULL) + 1;            
              pthread_cond_timedwait (&p->wakeup_cond, &e->pocl_lock,
                                      &time_to_wait);            
=======
              time_to_wait.tv_sec = time (NULL) + 1;
              POCL_TIMEDWAIT_COND (p->wakeup_cond, e->pocl_lock, time_to_wait);
>>>>>>> 86f812a8
            }
        #endif
          if (e->status < 0)
            ret = CL_EXEC_STATUS_ERROR_FOR_EVENTS_IN_WAIT_LIST;
        }
      POCL_UNLOCK_OBJ (e);
    }

  return ret;
}
POsym(clWaitForEvents)<|MERGE_RESOLUTION|>--- conflicted
+++ resolved
@@ -77,14 +77,8 @@
         #ifdef BUILD_PTHREAD  
           while (e->status > CL_COMPLETE)
             {
-<<<<<<< HEAD
-              time_to_wait.tv_sec = time (NULL) + 1;            
-              pthread_cond_timedwait (&p->wakeup_cond, &e->pocl_lock,
-                                      &time_to_wait);            
-=======
               time_to_wait.tv_sec = time (NULL) + 1;
               POCL_TIMEDWAIT_COND (p->wakeup_cond, e->pocl_lock, time_to_wait);
->>>>>>> 86f812a8
             }
         #endif
           if (e->status < 0)
